--- conflicted
+++ resolved
@@ -32,11 +32,8 @@
 
 mpi_iallreduce_algo=""
 
-<<<<<<< HEAD
-=======
 ppn=1
 
->>>>>>> 8d7fb235
 function init_mpi_envs
 {
     if [ ${numnodes} -eq 1 ] && [ $ppn -eq 1 ]; then
@@ -70,8 +67,6 @@
     if [ "${mpi_iallreduce_algo}" != "" ]; then
         export I_MPI_ADJUST_IALLREDUCE=${mpi_iallreduce_algo}
     fi
-<<<<<<< HEAD
-=======
     if [ ${ppn} -gt 1 ]; then
         maxcores=64
         domain_str="["
@@ -106,7 +101,6 @@
         echo "I_MPI_PIN_DOMAIN=$domain_str"
         export I_MPI_PIN_DOMAIN=$domain_str
     fi
->>>>>>> 8d7fb235
 }
 
 
@@ -337,13 +331,10 @@
             mpi_iallreduce_algo=$2
             shift
             ;;
-<<<<<<< HEAD
-=======
         --ppn)
             ppn=$2
             shift
             ;;
->>>>>>> 8d7fb235
         *)
             echo "Unknown option: $key"
             usage
