--- conflicted
+++ resolved
@@ -201,10 +201,6 @@
                                               if (l, index) != convolution_layers[-1]
                                               else len(net.layer), [i[0] for i in fusion_layer])
         inputwith_relu = get_all_top_layers(l, net, index, skip_layers, interesting_layers)
-<<<<<<< HEAD
-
-=======
->>>>>>> b5e6707c
         for si in range(0, len(new_net.layer[index].quantization_param.scale_out)):
             if len(outputwith_relu) > 0 or l.name in u8_layers or conv_relu_flag:  # u8
                 new_net.layer[index].quantization_param.scale_out[si] = round(u8_max / new_net.layer[index].
@@ -230,18 +226,10 @@
 
 
 def generate_sample(sample_path, input_model, weights,
-<<<<<<< HEAD
-                    quantized_model, detection, iterations=1, error_margin=1, power=0):
-    cmd = '{0} quantize -model {1} -weights {2} -model_quantized {3} -iterations {4} ' \
-          '-trimming_mode dynamic_fixed_point -error_margin {5} -power {6}'.format(sample_path, input_model, weights,
-                                                                                   quantized_model, iterations,
-                                                                                   error_margin, power)
-=======
                     quantized_model, detection, scaling_mode, iterations=1, error_margin=1, power=0):
     cmd = '{0} quantize -model {1} -weights {2} -model_quantized {3} -iterations {4} -error_margin {5} -power {6}' \
           ' -scaling {7} -trimming_mode dynamic_fixed_point'.format(sample_path, input_model, weights, quantized_model,
                                                                     iterations, error_margin, power, scaling_mode)
->>>>>>> b5e6707c
     if detection:
         cmd += ' --detection=1'
 
@@ -311,8 +299,6 @@
         current_top1_accuracy = get_the_accuracy(caffe_bin, prototxt, model_weights, iterations, detection, blob_name)
 
 
-<<<<<<< HEAD
-=======
 def accuracy_blob_name_parser(prototxt):
     net = read_prototxt(prototxt)
     if not net:
@@ -327,7 +313,6 @@
                 res[1] = i.top[0]
     return res[sorted(res.keys())[0]] if res else ''
 
->>>>>>> b5e6707c
 def check_blob_name_existence(prototxt, blob_name):
     net = read_prototxt(prototxt)
     if not net.layer:
@@ -343,17 +328,6 @@
 
 if __name__ == '__main__':
     usage_string = 'Usage: 1.Build the caffe\n ' \
-<<<<<<< HEAD
-                   '2.cd /path/to/caffe/scripts\n ' \
-                   '3.python calibrator.py ' \
-                   ' -r /path/to/caffe/build ' \
-                   ' -w pre-trained-fp32 weights ' \
-                   ' -m typology ' \
-                   ' -i iterations ' \
-                   ' -l acceptable accuracy loss value, the default value is 0.01(stands for 1%)' \
-                   ' -d 1(0 means classification while 1 means detection, the default value is 0' \
-                   ' -n blob name which means accuracy.\n '
-=======
                     '2.cd /path/to/caffe/scripts\n ' \
                     '3.python calibrator.py ' \
                     ' -r /path/to/caffe/build ' \
@@ -365,7 +339,6 @@
                     ' -n blob name which means accuracy' \
                     ' -c scaling mode, the default value is single' \
                     ' -s sampling iterations'
->>>>>>> b5e6707c
 
     parser = argparse.ArgumentParser(add_help=False)
     parser.add_argument('-h', '--help', action='help', help=usage_string)
@@ -381,11 +354,7 @@
 
     parser.add_argument('-l', '--accuracy_loss', action='store', dest='loss', default=0.01,
                         help='the acceptable accuracy loss that raised by 8-Bit quantization, '
-<<<<<<< HEAD
-                             'default value is 0.01(1%).')
-=======
                              'default value is 0.01(one percent).')
->>>>>>> b5e6707c
 
     parser.add_argument('-d', '--detection', action='store', dest='is_detection', default=0,
                         help='0 for classification while 1 for detection, default value is 0.')
@@ -395,16 +364,12 @@
 
     parser.add_argument('-n', '--blob_name', action='store', dest='blob_name', default='',
                         help='top blob name which stands for accuracy')
-<<<<<<< HEAD
-    params = parser.parse_args()
-=======
 
     parser.add_argument('-c', '--weights_channel', action='store', dest='scaling_mode', default='single',
                         help='the scaling mode for weights')
     
     parser.add_argument('-s', '--sampling_iterations', action='store', dest='sampling_iterations', default=10,
                         help='iteration number of sampling, the default value is 10.')
->>>>>>> b5e6707c
 
     params = parser.parse_args()
     
@@ -424,8 +389,6 @@
     except:
         print 'Set the iterations to the default value 1000'
         user_input_iterations = 1000
-<<<<<<< HEAD
-=======
     else:
         if user_input_iterations < 1:
             print 'Invalid iterations!The value should be larger than zero.'
@@ -444,7 +407,6 @@
         user_scaling_mode = 'single'
     else:
         user_scaling_mode = params.scaling_mode
->>>>>>> b5e6707c
 
     try:
         toleration = float(params.loss)
@@ -461,21 +423,6 @@
         detection_flag = 0
 
     model = os.path.abspath(params.model)
-<<<<<<< HEAD
-    user_input_weights = os.path.abspath(params.weights)
-    sample = os.path.abspath(params.root + 'tools/sample')
-    caffe_bin_path = os.path.abspath(params.root + 'tools/caffe')
-    setup_env()
-
-    if not check_existence(model) or not check_existence(user_input_weights) or not check_existence(sample) \
-            or not check_existence(caffe_bin_path):
-        print 'Please check model/weights/sample existence.'
-        sys.exit(-1)
-
-    target_blob_name = params.blob_name
-    if not target_blob_name or not check_blob_name_existence(model, target_blob_name):
-        print 'Please specify valid blob name and rerun the script.'
-=======
     if not check_existence(model):
         print 'Please check model: {} existence.'.format(model)
         sys.exit(-1)
@@ -493,7 +440,6 @@
     caffe_bin_path = os.path.abspath(params.root + os.path.sep + 'tools/caffe')
     if not check_existence(caffe_bin_path):
         print 'Please check model/weights/sample existence.'
->>>>>>> b5e6707c
         sys.exit(-1)
 
     setup_env()
@@ -508,27 +454,16 @@
 
     quantized_prototxt = model.rsplit('.')[0] + '_quantized.prototxt'
     quantized_weights = user_input_weights.rsplit('.')[0] + '_quantized.caffemodel'
-<<<<<<< HEAD
-    enable_floating_point = 0
-    print 'Sampling...'
-    generate_sample(sample, model, user_input_weights,
-                    quantized_prototxt, detection_flag, 10, 100 * toleration, enable_floating_point)
-=======
     enable_power_of_2 = 0
     print 'Sampling...'
     generate_sample(sample, model, user_input_weights, quantized_prototxt, detection_flag, user_scaling_mode,
                     user_sampling_iteration, 100 * toleration, enable_power_of_2)
->>>>>>> b5e6707c
     print 'Sampling done'
     print 'Generating the FP32 accuracy...'
     top_1 = get_the_accuracy(caffe_bin_path, model, user_input_weights, user_input_iterations, detection_flag,
                              target_blob_name)
     print 'FP32 accuracy is: {}'.format(top_1)
     tuning_quantized_topology(top_1, quantized_prototxt, caffe_bin_path, user_input_weights, user_input_iterations,
-<<<<<<< HEAD
-                              enable_floating_point, toleration, detection_flag, target_blob_name)
-=======
                               enable_power_of_2, toleration, detection_flag, target_blob_name)
->>>>>>> b5e6707c
 
     print 'Updated prototxt {} is generated.'.format(quantized_prototxt)