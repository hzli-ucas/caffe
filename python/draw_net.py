--- conflicted
+++ resolved
@@ -67,12 +67,8 @@
     elif args.phase != "ALL":
         raise ValueError("Unknown phase: " + args.phase)
     caffe.draw.draw_net_to_file(net, args.output_image_file, args.rankdir,
-<<<<<<< HEAD
-             args.margin, args.page, args.pagesize, args.size, phase)
-=======
-                                phase, args.display_lrm)
->>>>>>> 69da2cf9
-
+                                args.margin, args.page, args.pagesize,
+                                args.size, phase, args.display_lrm)
 
 if __name__ == '__main__':
     main()