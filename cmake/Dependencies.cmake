--- conflicted
+++ resolved
@@ -6,26 +6,14 @@
 
 # ---[ Boost
 find_package(Boost 1.46 REQUIRED COMPONENTS system thread filesystem)
-include_directories(SYSTEM PUBLIC ${Boost_INCLUDE_DIR})
-add_definitions(-DBOOST_ALL_NO_LIB)
 list(APPEND Caffe_INCLUDE_DIRS PUBLIC ${Boost_INCLUDE_DIRS})
 list(APPEND Caffe_DEFINITIONS PUBLIC -DBOOST_ALL_NO_LIB)
 list(APPEND Caffe_LINKER_LIBS PUBLIC ${Boost_LIBRARIES})
 
-<<<<<<< HEAD
-
-if(DEFINED MSVC)
-  # We should define this only when necessary,
-  # i.e VS 2013 Update 4 or earlier.
-  add_definitions(-DBOOST_NO_CXX11_TEMPLATE_ALIASES)
-endif()
-
-=======
 if(DEFINED MSVC AND CMAKE_CXX_COMPILER_VERSION VERSION_LESS 12.0.40629.00)
   # Required for VS 2013 Update 4 or earlier.
   list(APPEND Caffe_DEFINITIONS PUBLIC -DBOOST_NO_CXX11_TEMPLATE_ALIASES)
 endif()
->>>>>>> ca360a14
 # ---[ Threads
 find_package(Threads REQUIRED)
 list(APPEND Caffe_LINKER_LIBS PRIVATE ${CMAKE_THREAD_LIBS_INIT})
@@ -69,18 +57,12 @@
   set(HDF5_LIBRARIES hdf5-shared)
   set(HDF5_HL_LIBRARIES hdf5_hl-shared)
 else()
-<<<<<<< HEAD
   if(USE_HDF5)
     find_package(HDF5 COMPONENTS HL REQUIRED)
   endif()
 endif()
 
 include_directories(SYSTEM ${HDF5_INCLUDE_DIRS} ${HDF5_HL_INCLUDE_DIR})
-=======
-  find_package(HDF5 COMPONENTS HL REQUIRED)
-endif()
-list(APPEND Caffe_INCLUDE_DIRS PUBLIC ${HDF5_INCLUDE_DIRS})
->>>>>>> ca360a14
 list(APPEND Caffe_LINKER_LIBS PUBLIC ${HDF5_LIBRARIES} ${HDF5_HL_LIBRARIES})
 list(APPEND Caffe_INCLUDE_DIRS PUBLIC ${HDF5_INCLUDE_DIRS})
 
@@ -319,11 +301,7 @@
   if(PYTHONLIBS_FOUND AND NUMPY_FOUND AND Boost_PYTHON_FOUND)
     set(HAVE_PYTHON TRUE)
     if(Boost_USE_STATIC_LIBS AND MSVC)
-<<<<<<< HEAD
-      add_definitions(-DBOOST_PYTHON_STATIC_LIB)
-=======
       list(APPEND Caffe_DEFINITIONS PUBLIC -DBOOST_PYTHON_STATIC_LIB)
->>>>>>> ca360a14
     endif()
     if(BUILD_python_layer)
       list(APPEND Caffe_DEFINITIONS PRIVATE -DWITH_PYTHON_LAYER)
