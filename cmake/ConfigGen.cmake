--- conflicted
+++ resolved
@@ -22,24 +22,6 @@
 
   if(NOT HAVE_CUDA)
     set(HAVE_CUDA FALSE)
-<<<<<<< HEAD
-  endif()
-
-  if(USE_OPENCV)
-    list(APPEND Caffe_DEFINITIONS -DUSE_OPENCV)
-  endif()
-
-  if(USE_LMDB)
-    list(APPEND Caffe_DEFINITIONS -DUSE_LMDB)
-    if (ALLOW_LMDB_NOLOCK)
-        list(APPEND Caffe_DEFINITIONS -DALLOW_LMDB_NOLOCK)
-    endif()
-  endif()
-
-  if(USE_LEVELDB)
-    list(APPEND Caffe_DEFINITIONS -DUSE_LEVELDB)
-=======
->>>>>>> f5f04a1e
   endif()
 
   if(NOT HAVE_CUDNN)
