--- conflicted
+++ resolved
@@ -80,19 +80,12 @@
   EXPECT_EQ(mem.head(), SyncedMemory::SYNCED);
   // check if values are the same
   char* recovered_value = new char[10];
-<<<<<<< HEAD
-
   Device *dc = Caffe::GetDefaultDevice();
 
   dc->memcpy(10, gpu_data, recovered_value);
 
   for (int_tp i = 0; i < mem.size(); ++i) {
-    EXPECT_EQ((static_cast<char*>(recovered_value))[i], 1);
-=======
-  caffe_gpu_memcpy(10, gpu_data, recovered_value);
-  for (int i = 0; i < mem.size(); ++i) {
     EXPECT_EQ(recovered_value[i], 1);
->>>>>>> 2a1c552b
   }
   // do another round
   cpu_data = mem.mutable_cpu_data();
@@ -104,17 +97,10 @@
   gpu_data = mem.gpu_data();
   EXPECT_EQ(mem.head(), SyncedMemory::SYNCED);
   // check if values are the same
-<<<<<<< HEAD
-
   dc->memcpy(10, gpu_data, recovered_value);
 
   for (int_tp i = 0; i < mem.size(); ++i) {
-    EXPECT_EQ((static_cast<char*>(recovered_value))[i], 2);
-=======
-  caffe_gpu_memcpy(10, gpu_data, recovered_value);
-  for (int i = 0; i < mem.size(); ++i) {
     EXPECT_EQ(recovered_value[i], 2);
->>>>>>> 2a1c552b
   }
   delete[] recovered_value;
 }
