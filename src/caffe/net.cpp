--- conflicted
+++ resolved
@@ -29,18 +29,11 @@
   Init(param);
 }
 
-<<<<<<< HEAD
 template<typename Dtype>
 Net<Dtype>::Net(const string& param_file, Phase phase, device* device_context,
+                const int level, const vector<string>* stages,
                 const Net* root_net)
     : device_(device_context), root_net_(root_net) {
-=======
-template <typename Dtype>
-Net<Dtype>::Net(const string& param_file, Phase phase,
-    const int level, const vector<string>* stages,
-    const Net* root_net)
-    : root_net_(root_net) {
->>>>>>> 2b98029f
   NetParameter param;
   ReadNetParamsFromTextFileOrDie(param_file, &param);
   // Set phase, stages and level
