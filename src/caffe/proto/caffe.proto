syntax = "proto2";

package caffe;

// Specifies the shape (dimensions) of a Blob.
message BlobShape {
  repeated int64 dim = 1 [packed = true];
}

message BlobProto {
  optional BlobShape shape = 7;
  repeated float data = 5 [packed = true];
  repeated float diff = 6 [packed = true];
  repeated double double_data = 8 [packed = true];
  repeated double double_diff = 9 [packed = true];

  // 4D dimensions -- deprecated.  Use "shape" instead.
  optional int64 num = 1 [default = 0];
  optional int64 channels = 2 [default = 0];
  optional int64 height = 3 [default = 0];
  optional int64 width = 4 [default = 0];
}

// The BlobProtoVector is simply a way to pass multiple blobproto instances
// around.
message BlobProtoVector {
  repeated BlobProto blobs = 1;
}

message Datum {
  optional int64 channels = 1;
  optional int64 height = 2;
  optional int64 width = 3;
  // the actual image data, in bytes
  optional bytes data = 4;
  optional int64 label = 5;
  // Optionally, the datum could also hold float data.
  repeated float float_data = 6;
  // If true data contains an encoded image that need to be decoded
  optional bool encoded = 7 [default = false];
}

message FillerParameter {
  // The filler type.
  optional string type = 1 [default = 'constant'];
  optional float value = 2 [default = 0]; // the value in constant filler
  optional float min = 3 [default = 0]; // the min value in uniform filler
  optional float max = 4 [default = 1]; // the max value in uniform filler
  optional float mean = 5 [default = 0]; // the mean value in Gaussian filler
  optional float std = 6 [default = 1]; // the std value in Gaussian filler
  // The expected number of non-zero output weights for a given input in
  // Gaussian filler -- the default -1 means don't perform sparsification.
  optional int64 sparse = 7 [default = -1];
  // Normalize the filler variance by fan_in, fan_out, or their average.
  // Applies to 'xavier' and 'msra' fillers.
  enum VarianceNorm {
    FAN_IN = 0;
    FAN_OUT = 1;
    AVERAGE = 2;
  }
  optional VarianceNorm variance_norm = 8 [default = FAN_IN];
}

message NetParameter {
  optional string name = 1; // consider giving the network a name
  // DEPRECATED. See InputParameter. The input blobs to the network.
  repeated string input = 3;
  // DEPRECATED. See InputParameter. The shape of the input blobs.
  repeated BlobShape input_shape = 8;
  // 4D input dimensions -- deprecated.  Use "input_shape" instead.
  // If specified, for each input blob there should be four
  // values specifying the num, channels, height and width of the input blob.
  // Thus, there should be a total of (4 * #input) numbers.
  repeated int64 input_dim = 4;
  // Whether the network will force every layer to carry out backward operation.
  // If set False, then whether to carry out backward is determined
  // automatically according to the net structure and learning rates.
  optional bool force_backward = 5 [default = false];
  // The current "state" of the network, including the phase, level, and stage.
  // Some layers may be included/excluded depending on this state and the states
  // specified in the layers' include and exclude fields.
  optional NetState state = 6;

  // Print debugging information about results while running Net::Forward,
  // Net::Backward, and Net::Update.
  optional bool debug_info = 7 [default = false];

  // The layers that make up the net.  Each of their configurations, including
  // connectivity and behavior, is specified as a LayerParameter.
  repeated LayerParameter layer = 100;  // ID 100 so layers are printed last.

  // DEPRECATED: use 'layer' instead.
  repeated V1LayerParameter layers = 2;
}

// NOTE
// Update the next available ID when you add a new SolverParameter field.
//
// SolverParameter next available ID: 42 (last added: layer_wise_reduce)
message SolverParameter {
  //////////////////////////////////////////////////////////////////////////////
  // Specifying the train and test networks
  //
  // Exactly one train net must be specified using one of the following fields:
  //     train_net_param, train_net, net_param, net
  // One or more test nets may be specified using any of the following fields:
  //     test_net_param, test_net, net_param, net
  // If more than one test net field is specified (e.g., both net and
  // test_net are specified), they will be evaluated in the field order given
  // above: (1) test_net_param, (2) test_net, (3) net_param/net.
  // A test_iter must be specified for each test_net.
  // A test_level and/or a test_stage may also be specified for each test_net.
  //////////////////////////////////////////////////////////////////////////////

  // Proto filename for the train net, possibly combined with one or more
  // test nets.
  optional string net = 24;
  // Inline train net param, possibly combined with one or more test nets.
  optional NetParameter net_param = 25;

  optional string train_net = 1; // Proto filename for the train net.
  repeated string test_net = 2; // Proto filenames for the test nets.
  optional NetParameter train_net_param = 21; // Inline train net params.
  repeated NetParameter test_net_param = 22; // Inline test net params.

  // The states for the train/test nets. Must be unspecified or
  // specified once per net.
  //
  // By default, all states will have solver = true;
  // train_state will have phase = TRAIN,
  // and all test_state's will have phase = TEST.
  // Other defaults are set according to the NetState defaults.
  optional NetState train_state = 26;
  repeated NetState test_state = 27;

  // The number of iterations for each test net.
  repeated int64 test_iter = 3;

  // The number of iterations between two testing phases.
  optional int64 test_interval = 4 [default = 0];
  optional bool test_compute_loss = 19 [default = false];
  // If true, run an initial test pass before the first iteration,
  // ensuring memory availability and printing the starting value of the loss.
  optional bool test_initialization = 32 [default = true];
  optional float base_lr = 5; // The base learning rate
  // the number of iterations between displaying info. If display = 0, no info
  // will be displayed.
  optional int64 display = 6;
  // Display the loss averaged over the last average_loss iterations
  optional int64 average_loss = 33 [default = 1];
  optional int64 max_iter = 7; // the maximum number of iterations
  // accumulate gradients over `iter_size` x `batch_size` instances
  optional int64 iter_size = 36 [default = 1];

  // The learning rate decay policy. The currently implemented learning rate
  // policies are as follows:
  //    - fixed: always return base_lr.
  //    - step: return base_lr * gamma ^ (floor(iter / step))
  //    - exp: return base_lr * gamma ^ iter
  //    - inv: return base_lr * (1 + gamma * iter) ^ (- power)
  //    - multistep: similar to step but it allows non uniform steps defined by
  //      stepvalue
  //    - poly: the effective learning rate follows a polynomial decay, to be
  //      zero by the max_iter. return base_lr (1 - iter/max_iter) ^ (power)
  //    - sigmoid: the effective learning rate follows a sigmod decay
  //      return base_lr ( 1/(1 + exp(-gamma * (iter - stepsize))))
  //
  // where base_lr, max_iter, gamma, step, stepvalue and power are defined
  // in the solver parameter protocol buffer, and iter is the current iteration.
  optional string lr_policy = 8;
  optional float gamma = 9; // The parameter to compute the learning rate.
  optional float power = 10; // The parameter to compute the learning rate.
  optional float momentum = 11; // The momentum value.
  optional float weight_decay = 12; // The weight decay.
  // regularization types supported: L1 and L2
  // controlled by weight_decay
  optional string regularization_type = 29 [default = "L2"];
  // the stepsize for learning rate policy "step"
  optional int64 stepsize = 13;
  // the stepsize for learning rate policy "multistep"
  repeated int64 stepvalue = 34;

  // Set clip_gradients to >= 0 to clip parameter gradients to that L2 norm,
  // whenever their actual L2 norm is larger.
  optional float clip_gradients = 35 [default = -1];

  optional int64 snapshot = 14 [default = 0]; // The snapshot interval
  optional string snapshot_prefix = 15; // The prefix for the snapshot.
  // whether to snapshot diff in the results or not. Snapshotting diff will help
  // debugging but the final protocol buffer size will be much larger.
  optional bool snapshot_diff = 16 [default = false];
  enum SnapshotFormat {
    HDF5 = 0;
    BINARYPROTO = 1;
  }
  optional SnapshotFormat snapshot_format = 37 [default = BINARYPROTO];
  // the mode solver will use: 0 for CPU and 1 for GPU. Use GPU in default.
  enum SolverMode {
    CPU = 0;
    GPU = 1;
  }
  optional SolverMode solver_mode = 17 [default = GPU];
  // the device_id will that be used in GPU mode. Use device_id = 0 in default.
  optional int64 device_id = 18 [default = 0];
  // If non-negative, the seed with which the Solver will initialize the Caffe
  // random number generator -- useful for reproducible results. Otherwise,
  // (and by default) initialize using a seed derived from the system clock.
  optional int64 random_seed = 20 [default = -1];

  // type of the solver
  optional string type = 40 [default = "SGD"];
  
  // numerical stability for RMSProp, AdaGrad and AdaDelta and Adam
  optional float delta = 31 [default = 1e-8];
  // parameters for the Adam solver
  optional float momentum2 = 39 [default = 0.999];

  // RMSProp decay value
  // MeanSquare(t) = rms_decay*MeanSquare(t-1) + (1-rms_decay)*SquareGradient(t)
  optional float rms_decay = 38 [default = 0.99];

  // If true, print information about the state of the net that may help with
  // debugging learning problems.
  optional bool debug_info = 23 [default = false];

  // If false, don't save a snapshot after training finishes.
  optional bool snapshot_after_train = 28 [default = true];
  
  // DEPRECATED: old solver enum types, use string instead
  enum SolverType {
    SGD = 0;
    NESTEROV = 1;
    ADAGRAD = 2;
    RMSPROP = 3;
    ADADELTA = 4;
    ADAM = 5;
  }
  // DEPRECATED: use type instead of solver_type
  optional SolverType solver_type = 30 [default = SGD];

  // Overlap compute and communication for data parallel training
  optional bool layer_wise_reduce = 41 [default = true];
}

// A message that stores the solver snapshots
message SolverState {
  optional int64 iter = 1; // The current iteration
  optional string learned_net = 2; // The file that stores the learned net.
  repeated BlobProto history = 3; // The history for sgd solvers
  optional int64 current_step = 4 [default = 0]; // The current step for learning rate
}

enum Phase {
   TRAIN = 0;
   TEST = 1;
}

message NetState {
  optional Phase phase = 1 [default = TEST];
  optional int64 level = 2 [default = 0];
  repeated string stage = 3;
}

message NetStateRule {
  // Set phase to require the NetState have a particular phase (TRAIN or TEST)
  // to meet this rule.
  optional Phase phase = 1;

  // Set the minimum and/or maximum levels in which the layer should be used.
  // Leave undefined to meet the rule regardless of level.
  optional int64 min_level = 2;
  optional int64 max_level = 3;

  // Customizable sets of stages to include or exclude.
  // The net must have ALL of the specified stages and NONE of the specified
  // "not_stage"s to meet the rule.
  // (Use multiple NetStateRules to specify conjunctions of stages.)
  repeated string stage = 4;
  repeated string not_stage = 5;
}

// Specifies training parameters (multipliers on global learning constants,
// and the name and other settings used for weight sharing).
message ParamSpec {
  // The names of the parameter blobs -- useful for sharing parameters among
  // layers, but never required otherwise.  To share a parameter between two
  // layers, give it a (non-empty) name.
  optional string name = 1;

  // Whether to require shared weights to have the same shape, or just the same
  // count -- defaults to STRICT if unspecified.
  optional DimCheckMode share_mode = 2;
  enum DimCheckMode {
    // STRICT (default) requires that num, channels, height, width each match.
    STRICT = 0;
    // PERMISSIVE requires only the count (num*channels*height*width) to match.
    PERMISSIVE = 1;
  }

  // The multiplier on the global learning rate for this parameter.
  optional float lr_mult = 3 [default = 1.0];

  // The multiplier on the global weight decay for this parameter.
  optional float decay_mult = 4 [default = 1.0];
}

// NOTE
// Update the next available ID when you add a new LayerParameter field.
//
// LayerParameter next available layer-specific ID: 147 (last added: recurrent_param)
message LayerParameter {
  optional string name = 1; // the layer name
  optional string type = 2; // the layer type
  repeated string bottom = 3; // the name of each bottom blob
  repeated string top = 4; // the name of each top blob

  // The train / test phase for computation.
  optional Phase phase = 10;

  // The amount of weight to assign each top blob in the objective.
  // Each layer assigns a default value, usually of either 0 or 1,
  // to each top blob.
  repeated float loss_weight = 5;

  // Specifies training parameters (multipliers on global learning constants,
  // and the name and other settings used for weight sharing).
  repeated ParamSpec param = 6;

  // The blobs containing the numeric parameters of the layer.
  repeated BlobProto blobs = 7;

  // Specifies whether to backpropagate to each bottom. If unspecified,
  // Caffe will automatically infer whether each input needs backpropagation
  // to compute parameter gradients. If set to true for some inputs,
  // backpropagation to those inputs is forced; if set false for some inputs,
  // backpropagation to those inputs is skipped.
  //
  // The size must be either 0 or equal to the number of bottoms.
  repeated bool propagate_down = 11;

  // Rules controlling whether and when a layer is included in the network,
  // based on the current NetState.  You may specify a non-zero number of rules
  // to include OR exclude, but not both.  If no include or exclude rules are
  // specified, the layer is always included.  If the current NetState meets
  // ANY (i.e., one or more) of the specified rules, the layer is
  // included/excluded.
  repeated NetStateRule include = 8;
  repeated NetStateRule exclude = 9;
  
  // Parameters for Greentea
  optional int64 device = 95 [default = -1];
  // Parameters for Splitnet
  optional int64 buffer = 96 [default = -1];

  // Parameters for data pre-processing.
  optional TransformationParameter transform_param = 100;

  // Parameters shared by loss layers.
  optional LossParameter loss_param = 101;

  // Layer type-specific parameters.
  //
  // Note: certain layers may have more than one computational engine
  // for their implementation. These layers include an Engine type and
  // engine parameter for selecting the implementation.
  // The default for the engine is set by the ENGINE switch at compile-time.
  optional AccuracyParameter accuracy_param = 102;
  optional ArgMaxParameter argmax_param = 103;
  optional BatchNormParameter batch_norm_param = 139;
  optional BiasParameter bias_param = 141;
  optional ConcatParameter concat_param = 104;
  optional ContrastiveLossParameter contrastive_loss_param = 105;
  optional ConvolutionParameter convolution_param = 106;
  optional CropParameter crop_param = 144;
  optional DataParameter data_param = 107;
  optional DropoutParameter dropout_param = 108;
  optional DummyDataParameter dummy_data_param = 109;
  optional EltwiseParameter eltwise_param = 110;
  optional ELUParameter elu_param = 140;
  optional EmbedParameter embed_param = 137;
  optional ExpParameter exp_param = 111;
  optional FlattenParameter flatten_param = 135;
  optional HDF5DataParameter hdf5_data_param = 112;
  optional HDF5OutputParameter hdf5_output_param = 113;
  optional HingeLossParameter hinge_loss_param = 114;
  optional ImageDataParameter image_data_param = 115;
  optional InfogainLossParameter infogain_loss_param = 116;
  optional InnerProductParameter inner_product_param = 117;
  optional InputParameter input_param = 143;
  optional LogParameter log_param = 134;
  optional LRNParameter lrn_param = 118;
  optional MemoryDataParameter memory_data_param = 119;
  optional MVNParameter mvn_param = 120;
  optional ParameterParameter parameter_param = 145;
  optional PoolingParameter pooling_param = 121;
  optional PowerParameter power_param = 122;
  optional PReLUParameter prelu_param = 131;
  optional PythonParameter python_param = 130;
  optional RecurrentParameter recurrent_param = 146;
  optional ReductionParameter reduction_param = 136;
  optional ReLUParameter relu_param = 123;
  optional ReshapeParameter reshape_param = 133;
  optional ScaleParameter scale_param = 142;
  optional SigmoidParameter sigmoid_param = 124;
  optional SoftmaxParameter softmax_param = 125;
  optional SPPParameter spp_param = 132;
  optional SliceParameter slice_param = 126;
  optional TanHParameter tanh_param = 127;
  optional ThresholdParameter threshold_param = 128;
  optional TileParameter tile_param = 138;
  optional WindowDataParameter window_data_param = 129;
  optional MergeCropParameter mergecrop_param = 147;
  optional AffinityParameter affinity_param = 148;
}

// Message that stores parameters used to apply transformation
// to the data layer's data
message TransformationParameter {
  // For data pre-processing, we can do simple scaling and subtracting the
  // data mean, if provided. Note that the mean subtraction is always carried
  // out before scaling.
  optional float scale = 1 [default = 1];
  // Specify if we want to randomly mirror data.
  optional bool mirror = 2 [default = false];
  // Specify if we would like to randomly crop an image.
  optional uint64 crop_size = 3 [default = 0];
  // mean_file and mean_value cannot be specified at the same time
  optional string mean_file = 4;
  // if specified can be repeated once (would subtract it from all the channels)
  // or can be repeated the same number of times as channels
  // (would subtract them from the corresponding channel)
  repeated float mean_value = 5;
  // Force the decoded image to have 3 color channels.
  optional bool force_color = 6 [default = false];
  // Force the decoded image to have 1 color channels.
  optional bool force_gray = 7 [default = false];
}

// Message that stores parameters shared by loss layers
message LossParameter {
  // If specified, ignore instances with the given label.
  optional int64 ignore_label = 1;
  // How to normalize the loss for loss layers that aggregate across batches,
  // spatial dimensions, or other dimensions.  Currently only implemented in
  // SoftmaxWithLoss and SigmoidCrossEntropyLoss layers.
  enum NormalizationMode {
    // Divide by the number of examples in the batch times spatial dimensions.
    // Outputs that receive the ignore label will NOT be ignored in computing
    // the normalization factor.
    FULL = 0;
    // Divide by the total number of output locations that do not take the
    // ignore_label.  If ignore_label is not set, this behaves like FULL.
    VALID = 1;
    // Divide by the batch size.
    BATCH_SIZE = 2;
    // Do not normalize the loss.
    NONE = 3;
  }
  // For historical reasons, the default normalization for
  // SigmoidCrossEntropyLoss is BATCH_SIZE and *not* VALID.
  optional NormalizationMode normalization = 3 [default = VALID];
  // Deprecated.  Ignored if normalization is specified.  If normalization
  // is not specified, then setting this to false will be equivalent to
  // normalization = BATCH_SIZE to be consistent with previous behavior.
  optional bool normalize = 2;
}

// Messages that store parameters used by individual layer types follow, in
// alphabetical order.

message AccuracyParameter {
  // When computing accuracy, count as correct by comparing the true label to
  // the top k scoring classes.  By default, only compare to the top scoring
  // class (i.e. argmax).
  optional uint64 top_k = 1 [default = 1];
  
  // The "label" axis of the prediction blob, whose argmax corresponds to the
  // predicted label -- may be negative to index from the end (e.g., -1 for the
  // last axis).  For example, if axis == 1 and the predictions are
  // (N x C x H x W), the label blob is expected to contain N*H*W ground truth
  // labels with integer values in {0, 1, ..., C-1}.
  optional int64 axis = 2 [default = 1];
  
  // If specified, ignore instances with the given label.
  optional int64 ignore_label = 3;
}

message ArgMaxParameter {
  // If true produce pairs (argmax, maxval)
  optional bool out_max_val = 1 [default = false];
  optional uint64 top_k = 2 [default = 1];
  // The axis along which to maximise -- may be negative to index from the
  // end (e.g., -1 for the last axis).
  // By default ArgMaxLayer maximizes over the flattened trailing dimensions
  // for each index of the first / num dimension.
  optional int64 axis = 3;
}

message ConcatParameter {
  // The axis along which to concatenate -- may be negative to index from the
  // end (e.g., -1 for the last axis).  Other axes must have the
  // same dimension for all the bottom blobs.
  // By default, ConcatLayer concatenates blobs along the "channels" axis (
  optional int64 axis = 2 [default = 1];
  
  // DEPRECATED: alias for "axis" -- does not support negative indexing.
  optional uint64 concat_dim = 1 [default = 1];
}

message BatchNormParameter {
  // If false, accumulate global mean/variance values via a moving average. If
  // true, use those accumulated values instead of computing mean/variance
  // across the batch.
  optional bool use_global_stats = 1;
  // How much does the moving average decay each iteration?
  optional float moving_average_fraction = 2 [default = .999];
  // Small value to add to the variance estimate so that we don't divide by
  // zero.
  optional float eps = 3 [default = 1e-5];
}

message BiasParameter {
  // The first axis of bottom[0] (the first input Blob) along which to apply
  // bottom[1] (the second input Blob).  May be negative to index from the end
  // (e.g., -1 for the last axis).
  //
  // For example, if bottom[0] is 4D with shape 100x3x40x60, the output
  // top[0] will have the same shape, and bottom[1] may have any of the
  // following shapes (for the given value of axis):
  //    (axis == 0 == -4) 100; 100x3; 100x3x40; 100x3x40x60
  //    (axis == 1 == -3)          3;     3x40;     3x40x60
  //    (axis == 2 == -2)                   40;       40x60
  //    (axis == 3 == -1)                                60
  // Furthermore, bottom[1] may have the empty shape (regardless of the value of
  // "axis") -- a scalar bias.
  optional int64 axis = 1 [default = 1];

  // (num_axes is ignored unless just one bottom is given and the bias is
  // a learned parameter of the layer.  Otherwise, num_axes is determined by the
  // number of axes by the second bottom.)
  // The number of axes of the input (bottom[0]) covered by the bias
  // parameter, or -1 to cover all axes of bottom[0] starting from `axis`.
  // Set num_axes := 0, to add a zero-axis Blob: a scalar.
  optional int64 num_axes = 2 [default = 1];

  // (filler is ignored unless just one bottom is given and the bias is
  // a learned parameter of the layer.)
  // The initialization for the learned bias parameter.
  // Default is the zero (0) initialization, resulting in the BiasLayer
  // initially performing the identity operation.
  optional FillerParameter filler = 3;
}

message ContrastiveLossParameter {
  // margin for dissimilar pair
  optional float margin = 1 [default = 1.0];
  // The first implementation of this cost did not exactly match the cost of
  // Hadsell et al 2006 -- using (margin - d^2) instead of (margin - d)^2.
  // legacy_version = false (the default) uses (margin - d)^2 as proposed in the
  // Hadsell paper. New models should probably use this version.
  // legacy_version = true uses (margin - d^2). This is kept to support /
  // reproduce existing models and results
  optional bool legacy_version = 2 [default = false];
}

message ConvolutionParameter {
  optional uint64 num_output = 1; // The number of outputs for the layer
  optional bool bias_term = 2 [default = true]; // whether to have bias terms

  // Pad, kernel size, and stride are all given as a single value for equal
  // dimensions in all spatial dimensions, or once per spatial dimension.
  repeated uint64 pad = 3; // The padding size; defaults to 0
  repeated uint64 kernel_size = 4; // The kernel size
  repeated uint64 stride = 6; // The stride; defaults to 1
  // Factor used to dilate the kernel, (implicitly) zero-filling the resulting
  // holes. (Kernel dilation is sometimes referred to by its use in the
  // algorithme à trous from Holschneider et al. 1987.)
  repeated uint64 dilation = 18; // The dilation; defaults to 1

  // For 2D convolution only, the *_h and *_w versions may also be used to
  // specify both spatial dimensions.
  optional uint64 pad_h = 9 [default = 0]; // The padding height (2D only)
  optional uint64 pad_w = 10 [default = 0]; // The padding width (2D only)
  optional uint64 kernel_h = 11; // The kernel height (2D only)
  optional uint64 kernel_w = 12; // The kernel width (2D only)
  optional uint64 stride_h = 13; // The stride height (2D only)
  optional uint64 stride_w = 14; // The stride width (2D only)

  optional uint64 group = 5 [default = 1]; // The group size for group conv

  optional FillerParameter weight_filler = 7; // The filler for the weight
  optional FillerParameter bias_filler = 8; // The filler for the bias
  enum Engine {
    DEFAULT = 0;
    CAFFE = 1;
    CUDNN = 2;
    LIBDNN = 3;
    INTEL_SPATIAL = 4;
    FFT = 5;
  }
  optional Engine engine = 15 [default = DEFAULT];
  
  // The axis to interpret as "channels" when performing convolution.
  // Preceding dimensions are treated as independent inputs;
  // succeeding dimensions are treated as "spatial".
  // With (N, C, H, W) inputs, and axis == 1 (the default), we perform
  // N independent 2D convolutions, sliding C-channel (or (C/g)-channels, for
  // groups g>1) filters across the spatial axes (H, W) of the input.
  // With (N, C, D, H, W) inputs, and axis == 1, we perform
  // N independent 3D convolutions, sliding (C/g)-channels
  // filters across the spatial axes (D, H, W) of the input.
  optional int64 axis = 16 [default = 1];

  // Whether to force use of the general ND convolution, even if a specific
  // implementation for blobs of the appropriate number of spatial dimensions
  // is available. (Currently, there is only a 2D-specific convolution
  // implementation; for input blobs with num_axes != 2, this option is
  // ignored and the ND implementation will be used.)
  optional bool force_nd_im2col = 17 [default = false];
}

message CropParameter {
  // To crop, elements of the first bottom are selected to fit the dimensions
  // of the second, reference bottom. The crop is configured by
  // - the crop `axis` to pick the dimensions for cropping
  // - the crop `offset` to set the shift for all/each dimension
  // to align the cropped bottom with the reference bottom.
  // All dimensions up to but excluding `axis` are preserved, while
  // the dimensions including and trailing `axis` are cropped.
  // If only one `offset` is set, then all dimensions are offset by this amount.
  // Otherwise, the number of offsets must equal the number of cropped axes to
  // shift the crop in each dimension accordingly.
  // Note: standard dimensions are N,C,H,W so the default is a spatial crop,
  // and `axis` may be negative to index from the end (e.g., -1 for the last
  // axis).
  optional int32 axis = 1 [default = 2];
  repeated uint32 offset = 2;
}

message DataParameter {
  enum DB {
    LEVELDB = 0;
    LMDB = 1;
  }
  // Specify the data source.
  optional string source = 1;
  // Specify the batch size.
  optional uint64 batch_size = 4;
  // The rand_skip variable is for the data layer to skip a few data points
  // to avoid all asynchronous sgd clients to start at the same point. The skip
  // point would be set as rand_skip * rand(0,1). Note that rand_skip should not
  // be larger than the number of keys in the database.
  // DEPRECATED. Each solver accesses a different subset of the database.
  optional uint64 rand_skip = 7 [default = 0];
  optional DB backend = 8 [default = LEVELDB];
  // DEPRECATED. See TransformationParameter. For data pre-processing, we can do
  // simple scaling and subtracting the data mean, if provided. Note that the
  // mean subtraction is always carried out before scaling.
  optional float scale = 2 [default = 1];
  optional string mean_file = 3;
  // DEPRECATED. See TransformationParameter. Specify if we would like to randomly
  // crop an image.
  optional uint64 crop_size = 5 [default = 0];
  // DEPRECATED. See TransformationParameter. Specify if we want to randomly mirror
  // data.
  optional bool mirror = 6 [default = false];
  // Force the encoded image to have 3 color channels
  optional bool force_encoded_color = 9 [default = false];
<<<<<<< HEAD
  // Prefetch queue (Number of batches to prefetch to host memory, increase if
  // data access bandwidth varies).
  optional uint64 prefetch = 10 [default = 4];
=======
  // Prefetch queue (Increase if data feeding bandwidth varies, within the
  // limit of device memory for GPU training)
  optional uint32 prefetch = 10 [default = 4];
>>>>>>> cdbfed50
}

message DropoutParameter {
  optional float dropout_ratio = 1 [default = 0.5]; // dropout ratio
}

// DummyDataLayer fills any number of arbitrarily shaped blobs with random
// (or constant) data generated by "Fillers" (see "message FillerParameter").
message DummyDataParameter {
  // This layer produces N >= 1 top blobs.  DummyDataParameter must specify 1 or N
  // num, N channels, N height, and N width fields, and must specify 0, 1 or N
  // data_fillers.
  //
  // If 0 data_fillers are specified, ConstantFiller with a value of 0 is used.
  // If 1 data_filler is specified, it is applied to all top blobs.  If N are
  // specified, the ith is applied to the ith top blob.
  repeated FillerParameter data_filler = 1;
  repeated BlobShape shape = 6;
  
  // 4D dimensions -- deprecated.  Use "shape" instead.
  repeated uint64 num = 2;
  repeated uint64 channels = 3;
  repeated uint64 height = 4;
  repeated uint64 width = 5;
}

message EltwiseParameter {
  enum EltwiseOp {
    PROD = 0;
    SUM = 1;
    MAX = 2;
  }
  optional EltwiseOp operation = 1 [default = SUM]; // element-wise operation
  repeated float coeff = 2; // blob-wise coefficient for SUM operation

  // Whether to use an asymptotically slower (for >2 inputs) but stabler method
  // of computing the gradient for the PROD operation. (No effect for SUM op.)
  optional bool stable_prod_grad = 3 [default = true];
}

// Message that stores parameters used by ELULayer
message ELUParameter {
  // Described in:
  // Clevert, D.-A., Unterthiner, T., & Hochreiter, S. (2015). Fast and Accurate
  // Deep Network Learning by Exponential Linear Units (ELUs). arXiv
  optional float alpha = 1 [default = 1];
}

// Message that stores parameters used by EmbedLayer
message EmbedParameter {
  optional uint64 num_output = 1; // The number of outputs for the layer
  // The input is given as integers to be interpreted as one-hot
  // vector indices with dimension num_input.  Hence num_input should be
  // 1 greater than the maximum possible input value.
  optional uint64 input_dim = 2;

  optional bool bias_term = 3 [default = true]; // Whether to use a bias term
  optional FillerParameter weight_filler = 4; // The filler for the weight
  optional FillerParameter bias_filler = 5; // The filler for the bias

}

// Message that stores parameters used by ExpLayer
message ExpParameter {
  // ExpLayer computes outputs y = base ^ (shift + scale * x), for base > 0.
  // Or if base is set to the default (-1), base is set to e,
  // so y = exp(shift + scale * x).
  optional float base = 1 [default = -1.0];
  optional float scale = 2 [default = 1.0];
  optional float shift = 3 [default = 0.0];
}

/// Message that stores parameters used by FlattenLayer
message FlattenParameter {
  // The first axis to flatten: all preceding axes are retained in the output.
  // May be negative to index from the end (e.g., -1 for the last axis).
  optional int64 axis = 1 [default = 1];

  // The last axis to flatten: all following axes are retained in the output.
  // May be negative to index from the end (e.g., the default -1 for the last
  // axis).
  optional int64 end_axis = 2 [default = -1];
}

// Message that stores parameters used by HDF5DataLayer
message HDF5DataParameter {
  // Specify the data source.
  optional string source = 1;
  // Specify the batch size.
  optional uint64 batch_size = 2;
  
  // Specify whether to shuffle the data.
  // If shuffle == true, the ordering of the HDF5 files is shuffled,
  // and the ordering of data within any given HDF5 file is shuffl
  // but data between different files are not interleaved; all of a file'
  // data are output (in a random order) before moving onto another file.
  optional bool shuffle = 3 [default = false];
}

message HDF5OutputParameter {
  optional string file_name = 1;
}

message HingeLossParameter {
  enum Norm {
    L1 = 1;
    L2 = 2;
  }
  // Specify the Norm to use L1 or L2
  optional Norm norm = 1 [default = L1];
}

message ImageDataParameter {
  // Specify the data source.
  optional string source = 1;
  // Specify the batch size.
  optional uint64 batch_size = 4 [default = 1];
  // The rand_skip variable is for the data layer to skip a few data points
  // to avoid all asynchronous sgd clients to start at the same point. The skip
  // point would be set as rand_skip * rand(0,1). Note that rand_skip should not
  // be larger than the number of keys in the database.
  optional uint64 rand_skip = 7 [default = 0];
  // Whether or not ImageLayer should shuffle the list of files at every epoch.
  optional bool shuffle = 8 [default = false];
  // It will also resize images if new_height or new_width are not zero.
  optional uint64 new_height = 9 [default = 0];
  optional uint64 new_width = 10 [default = 0];
  // Specify if the images are color or gray
  optional bool is_color = 11 [default = true];
  // DEPRECATED. See TransformationParameter. For data pre-processing, we can do
  // simple scaling and subtracting the data mean, if provided. Note that the
  // mean subtraction is always carried out before scaling.
  optional float scale = 2 [default = 1];
  optional string mean_file = 3;
  // DEPRECATED. See TransformationParameter. Specify if we would like to randomly
  // crop an image.
  optional uint64 crop_size = 5 [default = 0];
  // DEPRECATED. See TransformationParameter. Specify if we want to randomly mirror
  // data.
  optional bool mirror = 6 [default = false];
  optional string root_folder = 12 [default = ""];
}

message InfogainLossParameter {
  // Specify the infogain matrix source.
  optional string source = 1;
}

message InnerProductParameter {
  optional uint64 num_output = 1; // The number of outputs for the layer
  optional bool bias_term = 2 [default = true]; // whether to have bias terms
  optional FillerParameter weight_filler = 3; // The filler for the weight
  optional FillerParameter bias_filler = 4; // The filler for the bias
  
  // The first axis to be lumped into a single inner product computation;
  // all preceding axes are retained in the output.
  // May be negative to index from the end (e.g., -1 for the last axis).
  optional int64 axis = 5 [default = 1];
  // Specify whether to transpose the weight matrix or not.
  // If transpose == true, any operations will be performed on the transpose
  // of the weight matrix. The weight matrix itself is not going to be transposed
  // but rather the transfer flag of operations will be toggled accordingly.
  optional bool transpose = 6 [default = false];
}

message InputParameter {
  // This layer produces N >= 1 top blob(s) to be assigned manually.
  // Define N shapes to set a shape for each top.
  // Define 1 shape to set the same shape for every top.
  // Define no shape to defer to reshaping manually.
  repeated BlobShape shape = 1;
}

// Message that stores parameters used by LogLayer
message LogParameter {
  // LogLayer computes outputs y = log_base(shift + scale * x), for base > 0.
  // Or if base is set to the default (-1), base is set to e,
  // so y = ln(shift + scale * x) = log_e(shift + scale * x)
  optional float base = 1 [default = -1.0];
  optional float scale = 2 [default = 1.0];
  optional float shift = 3 [default = 0.0];
}

// Message that stores parameters used by LRNLayer
message LRNParameter {
  optional uint64 local_size = 1 [default = 5];
  optional float alpha = 2 [default = 1.];
  optional float beta = 3 [default = 0.75];
  enum NormRegion {
    ACROSS_CHANNELS = 0;
    WITHIN_CHANNEL = 1;
  }
  optional NormRegion norm_region = 4 [default = ACROSS_CHANNELS];
  optional float k = 5 [default = 1.];
  enum Engine {
    DEFAULT = 0;
    CAFFE = 1;
    CUDNN = 2;
  }
  optional Engine engine = 6 [default = DEFAULT];
}

message MemoryDataParameter {
  optional uint64 batch_size = 1;
  optional uint64 channels = 2;
  optional uint64 height = 3;
  optional uint64 width = 4;
  // Dim works in the following order (examples):
  // batch_size, channels, height, width
  // batch_size, channels, Z, Y, X
  repeated uint64 dim = 5;
}

message MVNParameter {
  // This parameter can be set to false to normalize mean only
  optional bool normalize_variance = 1 [default = true];

  // This parameter can be set to true to perform DNN-like MVN
  optional bool across_channels = 2 [default = false];

  // Epsilon for not dividing by zero while normalizing variance
  optional float eps = 3 [default = 1e-9];
}

message ParameterParameter {
  optional BlobShape shape = 1;
}

message PoolingParameter {
  enum PoolMethod {
    MAX = 0;
    AVE = 1;
    STOCHASTIC = 2;
  }
  optional PoolMethod pool = 1 [default = MAX]; // The pooling method
  // Pad, kernel size, and stride are all given as a single value for equal
  // dimensions in height and width or as Y, X pairs.
  repeated uint64 pad = 4; // The padding size (equal in Y, X), default 0
  optional uint64 pad_h = 9 [default = 0]; // The padding height
  optional uint64 pad_w = 10 [default = 0]; // The padding width
  repeated uint64 kernel_size = 2; // The kernel size (square)
  optional uint64 kernel_h = 5; // The kernel height
  optional uint64 kernel_w = 6; // The kernel width
  repeated uint64 stride = 3; // The stride (equal in Y, X), default 1
  optional uint64 stride_h = 7; // The stride height
  optional uint64 stride_w = 8; // The stride width
  enum Engine {
    DEFAULT = 0;
    CAFFE = 1;
    CUDNN = 2;
    LIBDNN = 3;
  }
  optional Engine engine = 11 [default = DEFAULT];
  // If global_pooling then it will pool over the size of the bottom by doing
  // kernel_h = bottom->height and kernel_w = bottom->width
  optional bool global_pooling = 12 [default = false];
  repeated uint64 dilation = 13; // The kernel stride, default 1
  optional int64 axis = 16 [default = 1];
}

message PowerParameter {
  // PowerLayer computes outputs y = (shift + scale * x) ^ power.
  optional float power = 1 [default = 1.0];
  optional float scale = 2 [default = 1.0];
  optional float shift = 3 [default = 0.0];
}

message PythonParameter {
  optional string module = 1;
  optional string layer = 2;
  // This value is set to the attribute `param_str` of the `PythonLayer` object
  // in Python before calling the `setup()` method. This could be a number,
  // string, dictionary in Python dict format, JSON, etc. You may parse this
  // string in `setup` method and use it in `forward` and `backward`.
  optional string param_str = 3 [default = ''];
  // Whether this PythonLayer is shared among worker solvers during data parallelism.
  // If true, each worker solver sequentially run forward from this layer.
  // This value should be set true if you are using it as a data layer.
  optional bool share_in_parallel = 4 [default = false];
}

// Message that stores parameters used by RecurrentLayer
message RecurrentParameter {
  // The dimension of the output (and usually hidden state) representation --
  // must be explicitly set to non-zero.
  optional uint32 num_output = 1 [default = 0];

  optional FillerParameter weight_filler = 2; // The filler for the weight
  optional FillerParameter bias_filler = 3; // The filler for the bias

  // Whether to enable displaying debug_info in the unrolled recurrent net.
  optional bool debug_info = 4 [default = false];

  // Whether to add as additional inputs (bottoms) the initial hidden state
  // blobs, and add as additional outputs (tops) the final timestep hidden state
  // blobs.  The number of additional bottom/top blobs required depends on the
  // recurrent architecture -- e.g., 1 for RNNs, 2 for LSTMs.
  optional bool expose_hidden = 5 [default = false];
}

// Message that stores parameters used by ReductionLayer
message ReductionParameter {
  enum ReductionOp {
    SUM = 1;
    ASUM = 2;
    SUMSQ = 3;
    MEAN = 4;
  }

  optional ReductionOp operation = 1 [default = SUM]; // reduction operation

  // The first axis to reduce to a scalar -- may be negative to index from the
  // end (e.g., -1 for the last axis).
  // (Currently, only reduction along ALL "tail" axes is supported; reduction
  // of axis M through N, where N < num_axes - 1, is unsupported.)
  // Suppose we have an n-axis bottom Blob with shape:
  //     (d0, d1, d2, ..., d(m-1), dm, d(m+1), ..., d(n-1)).
  // If axis == m, the output Blob will have shape
  //     (d0, d1, d2, ..., d(m-1)),
  // and the ReductionOp operation is performed (d0 * d1 * d2 * ... * d(m-1))
  // times, each including (dm * d(m+1) * ... * d(n-1)) individual data.
  // If axis == 0 (the default), the output Blob always has the empty shape
  // (count 1), performing reduction across the entire input --
  // often useful for creating new loss functions.
  optional int64 axis = 2 [default = 0];

  optional float coeff = 3 [default = 1.0]; // coefficient for output
}

// Message that stores parameters used by ReLULayer
message ReLUParameter {
  // Allow non-zero slope for negative inputs to speed up optimization
  // Described in:
  // Maas, A. L., Hannun, A. Y., & Ng, A. Y. (2013). Rectifier nonlinearities
  // improve neural network acoustic models. In ICML Workshop on Deep Learning
  // for Audio, Speech, and Language Processing.
  optional float negative_slope = 1 [default = 0];
  enum Engine {
    DEFAULT = 0;
    CAFFE = 1;
    CUDNN = 2;
  }
  optional Engine engine = 2 [default = DEFAULT];
}

message ReshapeParameter {
  // Specify the output dimensions. If some of the dimensions are set to 0,
  // the corresponding dimension from the bottom layer is used (unchanged).
  // Exactly one dimension may be set to -1, in which case its value is
  // inferred from the count of the bottom blob and the remaining dimensions.
  // For example, suppose we want to reshape a 2D blob "input" with shape 2 x 8:
  //
  //   layer {
  //     type: "Reshape" bottom: "input" top: "output"
  //     reshape_param { ... }
  //   }
  //
  // If "input" is 2D with shape 2 x 8, then the following reshape_param
  // specifications are all equivalent, producing a 3D blob "output" with shape
  // 2 x 2 x 4:
  //
  //   reshape_param { shape { dim:  2  dim: 2  dim:  4 } }
  //   reshape_param { shape { dim:  0  dim: 2  dim:  4 } }
  //   reshape_param { shape { dim:  0  dim: 2  dim: -1 } }
  //   reshape_param { shape { dim:  0  dim:-1  dim:  4 } }
  //
  optional BlobShape shape = 1;

  // axis and num_axes control the portion of the bottom blob's shape that are
  // replaced by (included in) the reshape. By default (axis == 0 and
  // num_axes == -1), the entire bottom blob shape is included in the reshape,
  // and hence the shape field must specify the entire output shape.
  //
  // axis may be non-zero to retain some portion of the beginning of the input
  // shape (and may be negative to index from the end; e.g., -1 to begin the
  // reshape after the last axis, including nothing in the reshape,
  // -2 to include only the last axis, etc.).
  //
  // For example, suppose "input" is a 2D blob with shape 2 x 8.
  // Then the following ReshapeLayer specifications are all equivalent,
  // producing a blob "output" with shape 2 x 2 x 4:
  //
  //   reshape_param { shape { dim: 2  dim: 2  dim: 4 } }
  //   reshape_param { shape { dim: 2  dim: 4 } axis:  1 }
  //   reshape_param { shape { dim: 2  dim: 4 } axis: -3 }
  //
  // num_axes specifies the extent of the reshape.
  // If num_axes >= 0 (and axis >= 0), the reshape will be performed only on
  // input axes in the range [axis, axis+num_axes].
  // num_axes may also be -1, the default, to include all remaining axes
  // (starting from axis).
  //
  // For example, suppose "input" is a 2D blob with shape 2 x 8.
  // Then the following ReshapeLayer specifications are equivalent,
  // producing a blob "output" with shape 1 x 2 x 8.
  //
  //   reshape_param { shape { dim:  1  dim: 2  dim:  8 } }
  //   reshape_param { shape { dim:  1  dim: 2  }  num_axes: 1 }
  //   reshape_param { shape { dim:  1  }  num_axes: 0 }
  //
  // On the other hand, these would produce output blob shape 2 x 1 x 8:
  //
  //   reshape_param { shape { dim: 2  dim: 1  dim: 8  }  }
  //   reshape_param { shape { dim: 1 }  axis: 1  num_axes: 0 }
  //
  optional int64 axis = 2 [default = 0];
  optional int64 num_axes = 3 [default = -1];
}

message ScaleParameter {
  // The first axis of bottom[0] (the first input Blob) along which to apply
  // bottom[1] (the second input Blob).  May be negative to index from the end
  // (e.g., -1 for the last axis).
  //
  // For example, if bottom[0] is 4D with shape 100x3x40x60, the output
  // top[0] will have the same shape, and bottom[1] may have any of the
  // following shapes (for the given value of axis):
  //    (axis == 0 == -4) 100; 100x3; 100x3x40; 100x3x40x60
  //    (axis == 1 == -3)          3;     3x40;     3x40x60
  //    (axis == 2 == -2)                   40;       40x60
  //    (axis == 3 == -1)                                60
  // Furthermore, bottom[1] may have the empty shape (regardless of the value of
  // "axis") -- a scalar multiplier.
  optional int64 axis = 1 [default = 1];

  // (num_axes is ignored unless just one bottom is given and the scale is
  // a learned parameter of the layer.  Otherwise, num_axes is determined by the
  // number of axes by the second bottom.)
  // The number of axes of the input (bottom[0]) covered by the scale
  // parameter, or -1 to cover all axes of bottom[0] starting from `axis`.
  // Set num_axes := 0, to multiply with a zero-axis Blob: a scalar.
  optional int64 num_axes = 2 [default = 1];

  // (filler is ignored unless just one bottom is given and the scale is
  // a learned parameter of the layer.)
  // The initialization for the learned scale parameter.
  // Default is the unit (1) initialization, resulting in the ScaleLayer
  // initially performing the identity operation.
  optional FillerParameter filler = 3;

  // Whether to also learn a bias (equivalent to a ScaleLayer+BiasLayer, but
  // may be more efficient).  Initialized with bias_filler (defaults to 0).
  optional bool bias_term = 4 [default = false];
  optional FillerParameter bias_filler = 5;
}

message SigmoidParameter {
  enum Engine {
    DEFAULT = 0;
    CAFFE = 1;
    CUDNN = 2;
  }
  optional Engine engine = 1 [default = DEFAULT];
}

message SliceParameter {
  // The axis along which to slice -- may be negative to index from the end
  // (e.g., -1 for the last axis).
  // By default, SliceLayer concatenates blobs along the "channels" axis (1).
  optional int64 axis = 3 [default = 1];
  repeated uint64 slice_point = 2;
  
  // DEPRECATED: alias for "axis" -- does not support negative indexing.
  optional uint64 slice_dim = 1 [default = 1];
}

// Message that stores parameters used by SoftmaxLayer, SoftmaxWithLossLayer
message SoftmaxParameter {
  enum Engine {
    DEFAULT = 0;
    CAFFE = 1;
    CUDNN = 2;
  }
  optional Engine engine = 1 [default = DEFAULT];
  
  // The axis along which to perform the softmax -- may be negative to i
  // from the end (e.g., -1 for the last axis).
  // Any other axes will be evaluated as independent softmaxes.
  optional int64 axis = 2 [default = 1];
}

message TanHParameter {
  enum Engine {
    DEFAULT = 0;
    CAFFE = 1;
    CUDNN = 2;
  }
  optional Engine engine = 1 [default = DEFAULT];
}

// Message that stores parameters used by TileLayer
message TileParameter {
  // The index of the axis to tile.
  optional int64 axis = 1 [default = 1];

  // The number of copies (tiles) of the blob to output.
  optional int64 tiles = 2;
}

// Message that stores parameters used by ThresholdLayer
message ThresholdParameter {
  optional float threshold = 1 [default = 0]; // Strictly positive values
}

message WindowDataParameter {
  // Specify the data source.
  optional string source = 1;
  // For data pre-processing, we can do simple scaling and subtracting the
  // data mean, if provided. Note that the mean subtraction is always carried
  // out before scaling.
  optional float scale = 2 [default = 1];
  optional string mean_file = 3;
  // Specify the batch size.
  optional uint64 batch_size = 4;
  // Specify if we would like to randomly crop an image.
  optional uint64 crop_size = 5 [default = 0];
  // Specify if we want to randomly mirror data.
  optional bool mirror = 6 [default = false];
  // Foreground (object) overlap threshold
  optional float fg_threshold = 7 [default = 0.5];
  // Background (non-object) overlap threshold
  optional float bg_threshold = 8 [default = 0.5];
  // Fraction of batch that should be foreground objects
  optional float fg_fraction = 9 [default = 0.25];
  // Amount of contextual padding to add around a window
  // (used only by the window_data_layer)
  optional uint64 context_pad = 10 [default = 0];
  // Mode for cropping out a detection window
  // warp: cropped window is warped to a fixed size and aspect ratio
  // square: the tightest square around the window is cropped
  optional string crop_mode = 11 [default = "warp"];
  // cache_images: will load all images in memory for faster access
  optional bool cache_images = 12 [default = false];
  // append root_folder to locate images
  optional string root_folder = 13 [default = ""];
}

message SPPParameter {
  enum PoolMethod {
    MAX = 0;
    AVE = 1;
    STOCHASTIC = 2;
  }
  optional uint64 pyramid_height = 1;
  optional PoolMethod pool = 2 [default = MAX]; // The pooling method
  enum Engine {
    DEFAULT = 0;
    CAFFE = 1;
    CUDNN = 2;
  }
  optional Engine engine = 6 [default = DEFAULT];
}

// DEPRECATED: use LayerParameter.
message V1LayerParameter {
  repeated string bottom = 2;
  repeated string top = 3;
  optional string name = 4;
  repeated NetStateRule include = 32;
  repeated NetStateRule exclude = 33;
  enum LayerType {
    NONE = 0;
    ABSVAL = 35;
    ACCURACY = 1;
    ARGMAX = 30;
    BNLL = 2;
    CONCAT = 3;
    CONTRASTIVE_LOSS = 37;
    CONVOLUTION = 4;
    DATA = 5;
    DECONVOLUTION = 39;
    DROPOUT = 6;
    DUMMY_DATA = 32;
    EUCLIDEAN_LOSS = 7;
    ELTWISE = 25;
    EXP = 38;
    FLATTEN = 8;
    HDF5_DATA = 9;
    HDF5_OUTPUT = 10;
    HINGE_LOSS = 28;
    IM2COL = 11;
    IMAGE_DATA = 12;
    INFOGAIN_LOSS = 13;
    INNER_PRODUCT = 14;
    LRN = 15;
    MEMORY_DATA = 29;
    MULTINOMIAL_LOGISTIC_LOSS = 16;
    MVN = 34;
    POOLING = 17;
    POWER = 26;
    RELU = 18;
    SIGMOID = 19;
    SIGMOID_CROSS_ENTROPY_LOSS = 27;
    SILENCE = 36;
    SOFTMAX = 20;
    SOFTMAX_LOSS = 21;
    SPLIT = 22;
    SLICE = 33;
    TANH = 23;
    WINDOW_DATA = 24;
    THRESHOLD = 31;
  }
  optional LayerType type = 5;
  repeated BlobProto blobs = 6;
  repeated string param = 1001;
  repeated DimCheckMode blob_share_mode = 1002;
  enum DimCheckMode {
    STRICT = 0;
    PERMISSIVE = 1;
  }
  repeated float blobs_lr = 7;
  repeated float weight_decay = 8;
  repeated float loss_weight = 35;
  optional AccuracyParameter accuracy_param = 27;
  optional ArgMaxParameter argmax_param = 23;
  optional ConcatParameter concat_param = 9;
  optional ContrastiveLossParameter contrastive_loss_param = 40;
  optional ConvolutionParameter convolution_param = 10;
  optional DataParameter data_param = 11;
  optional DropoutParameter dropout_param = 12;
  optional DummyDataParameter dummy_data_param = 26;
  optional EltwiseParameter eltwise_param = 24;
  optional ExpParameter exp_param = 41;
  optional HDF5DataParameter hdf5_data_param = 13;
  optional HDF5OutputParameter hdf5_output_param = 14;
  optional HingeLossParameter hinge_loss_param = 29;
  optional ImageDataParameter image_data_param = 15;
  optional InfogainLossParameter infogain_loss_param = 16;
  optional InnerProductParameter inner_product_param = 17;
  optional LRNParameter lrn_param = 18;
  optional MemoryDataParameter memory_data_param = 22;
  optional MVNParameter mvn_param = 34;
  optional PoolingParameter pooling_param = 19;
  optional PowerParameter power_param = 21;
  optional ReLUParameter relu_param = 30;
  optional SigmoidParameter sigmoid_param = 38;
  optional SoftmaxParameter softmax_param = 39;
  optional SliceParameter slice_param = 31;
  optional TanHParameter tanh_param = 37;
  optional ThresholdParameter threshold_param = 25;
  optional WindowDataParameter window_data_param = 20;
  optional TransformationParameter transform_param = 36;
  optional LossParameter loss_param = 42;
  optional V0LayerParameter layer = 1;
  optional AffinityParameter affinity_param = 43;
}

// DEPRECATED: V0LayerParameter is the old way of specifying layer parameters
// in Caffe.  We keep this message type around for legacy support.
message V0LayerParameter {
  optional string name = 1; // the layer name
  optional string type = 2; // the string to specify the layer type

  // Parameters to specify layers with inner products.
  optional uint64 num_output = 3; // The number of outputs for the layer
  optional bool biasterm = 4 [default = true]; // whether to have bias terms
  optional FillerParameter weight_filler = 5; // The filler for the weight
  optional FillerParameter bias_filler = 6; // The filler for the bias

  optional uint64 pad = 7 [default = 0]; // The padding size
  optional uint64 kernelsize = 8; // The kernel size
  optional uint64 group = 9 [default = 1]; // The group size for group conv
  optional uint64 stride = 10 [default = 1]; // The stride
  enum PoolMethod {
    MAX = 0;
    AVE = 1;
    STOCHASTIC = 2;
  }
  optional PoolMethod pool = 11 [default = MAX]; // The pooling method
  optional float dropout_ratio = 12 [default = 0.5]; // dropout ratio

  optional uint64 local_size = 13 [default = 5]; // for local response norm
  optional float alpha = 14 [default = 1.]; // for local response norm
  optional float beta = 15 [default = 0.75]; // for local response norm
  optional float k = 22 [default = 1.];

  // For data layers, specify the data source
  optional string source = 16;
  // For data pre-processing, we can do simple scaling and subtracting the
  // data mean, if provided. Note that the mean subtraction is always carried
  // out before scaling.
  optional float scale = 17 [default = 1];
  optional string meanfile = 18;
  // For data layers, specify the batch size.
  optional uint64 batchsize = 19;
  // For data layers, specify if we would like to randomly crop an image.
  optional uint64 cropsize = 20 [default = 0];
  // For data layers, specify if we want to randomly mirror data.
  optional bool mirror = 21 [default = false];

  // The blobs containing the numeric parameters of the layer
  repeated BlobProto blobs = 50;
  // The ratio that is multiplied on the global learning rate. If you want to
  // set the learning ratio for one blob, you need to set it for all blobs.
  repeated float blobs_lr = 51;
  // The weight decay that is multiplied on the global weight decay.
  repeated float weight_decay = 52;

  // The rand_skip variable is for the data layer to skip a few data points
  // to avoid all asynchronous sgd clients to start at the same point. The skip
  // point would be set as rand_skip * rand(0,1). Note that rand_skip should not
  // be larger than the number of keys in the database.
  optional uint64 rand_skip = 53 [default = 0];

  // Fields related to detection (det_*)
  // foreground (object) overlap threshold
  optional float det_fg_threshold = 54 [default = 0.5];
  // background (non-object) overlap threshold
  optional float det_bg_threshold = 55 [default = 0.5];
  // Fraction of batch that should be foreground objects
  optional float det_fg_fraction = 56 [default = 0.25];

  // optional bool OBSOLETE_can_clobber = 57 [default = true];

  // Amount of contextual padding to add around a window
  // (used only by the window_data_layer)
  optional uint64 det_context_pad = 58 [default = 0];

  // Mode for cropping out a detection window
  // warp: cropped window is warped to a fixed size and aspect ratio
  // square: the tightest square around the window is cropped
  optional string det_crop_mode = 59 [default = "warp"];

  // For ReshapeLayer, one needs to specify the new dimensions.
  optional int64 new_num = 60 [default = 0];
  optional int64 new_channels = 61 [default = 0];
  optional int64 new_height = 62 [default = 0];
  optional int64 new_width = 63 [default = 0];

  // Whether or not ImageLayer should shuffle the list of files at every epoch.
  // It will also resize images if new_height or new_width are not zero.
  optional bool shuffle_images = 64 [default = false];

  // For ConcatLayer, one needs to specify the dimension for concatenation, and
  // the other dimensions must be the same for all the bottom blobs.
  // By default it will concatenate blobs along the channels dimension.
  optional uint64 concat_dim = 65 [default = 1];

  optional HDF5OutputParameter hdf5_output_param = 1001;
}

message PReLUParameter {
  // Parametric ReLU described in K. He et al, Delving Deep into Rectifiers:
  // Surpassing Human-Level Performance on ImageNet Classification, 2015.

  // Initial value of a_i. Default is a_i=0.25 for all i.
  optional FillerParameter filler = 1;
  // Whether or not slope parameters are shared across channels.
  optional bool channel_shared = 2 [default = false];
}

message AffinityParameter {
  // Offset parameter to change the channel to use for creating an affinity graph
  // Defined once per bottom blob
  repeated int64 offset = 1;
}

message MergeCropParameter {
  enum MergeOp {
    STACK = 0;
    ADD = 1;
  }
  optional MergeOp operation = 1 [default = STACK];
  
  // Forward and backward enable/disable
  // Defined once per bottom blob
  repeated bool forward = 2;
  repeated bool backward = 3;
}<|MERGE_RESOLUTION|>--- conflicted
+++ resolved
@@ -666,15 +666,9 @@
   optional bool mirror = 6 [default = false];
   // Force the encoded image to have 3 color channels
   optional bool force_encoded_color = 9 [default = false];
-<<<<<<< HEAD
-  // Prefetch queue (Number of batches to prefetch to host memory, increase if
-  // data access bandwidth varies).
-  optional uint64 prefetch = 10 [default = 4];
-=======
   // Prefetch queue (Increase if data feeding bandwidth varies, within the
   // limit of device memory for GPU training)
-  optional uint32 prefetch = 10 [default = 4];
->>>>>>> cdbfed50
+  optional uint64 prefetch = 10 [default = 4];
 }
 
 message DropoutParameter {
