#include <fcntl.h>
#include <google/protobuf/io/coded_stream.h>
#include <google/protobuf/io/zero_copy_stream_impl.h>
#include <google/protobuf/text_format.h>
#include <opencv2/core/core.hpp>
#include <opencv2/highgui/highgui.hpp>
#include <opencv2/highgui/highgui_c.h>
#include <opencv2/imgproc/imgproc.hpp>
#include <stdint.h>

#include <algorithm>
#include <fstream>  // NOLINT(readability/streams)
#include <string>
#include <vector>

#include "caffe/common.hpp"
#include "caffe/proto/caffe.pb.h"
#include "caffe/util/io.hpp"

const int kProtoReadBytesLimit = INT_MAX;  // Max size of 2 GB minus 1 byte.

namespace caffe {

using google::protobuf::io::FileInputStream;
using google::protobuf::io::FileOutputStream;
using google::protobuf::io::ZeroCopyInputStream;
using google::protobuf::io::CodedInputStream;
using google::protobuf::io::ZeroCopyOutputStream;
using google::protobuf::io::CodedOutputStream;
using google::protobuf::Message;

bool ReadProtoFromTextFile(const char* filename, Message* proto) {
  int fd = open(filename, O_RDONLY);
  CHECK_NE(fd, -1) << "File not found: " << filename;
  FileInputStream* input = new FileInputStream(fd);
  bool success = google::protobuf::TextFormat::Parse(input, proto);
  delete input;
  close(fd);
  return success;
}

void WriteProtoToTextFile(const Message& proto, const char* filename) {
  int fd = open(filename, O_WRONLY | O_CREAT | O_TRUNC, 0644);
  FileOutputStream* output = new FileOutputStream(fd);
  CHECK(google::protobuf::TextFormat::Print(proto, output));
  delete output;
  close(fd);
}

bool ReadProtoFromBinaryFile(const char* filename, Message* proto) {
  int fd = open(filename, O_RDONLY);
  CHECK_NE(fd, -1) << "File not found: " << filename;
  ZeroCopyInputStream* raw_input = new FileInputStream(fd);
  CodedInputStream* coded_input = new CodedInputStream(raw_input);
  coded_input->SetTotalBytesLimit(kProtoReadBytesLimit, 536870912);

  bool success = proto->ParseFromCodedStream(coded_input);

  delete coded_input;
  delete raw_input;
  close(fd);
  return success;
}

void WriteProtoToBinaryFile(const Message& proto, const char* filename) {
  fstream output(filename, ios::out | ios::trunc | ios::binary);
  CHECK(proto.SerializeToOstream(&output));
}

cv::Mat ReadImageToCVMat(const string& filename,
    const int height, const int width, const bool is_color) {
  cv::Mat cv_img;
  int cv_read_flag = (is_color ? CV_LOAD_IMAGE_COLOR :
    CV_LOAD_IMAGE_GRAYSCALE);
  cv::Mat cv_img_origin = cv::imread(filename, cv_read_flag);
  if (!cv_img_origin.data) {
    LOG(ERROR) << "Could not open or find file " << filename;
    return cv_img_origin;
  }
  if (height > 0 && width > 0) {
    cv::resize(cv_img_origin, cv_img, cv::Size(width, height));
  } else {
    cv_img = cv_img_origin;
  }
  return cv_img;
}

cv::Mat ReadImageToCVMat(const string& filename,
    const int height, const int width) {
  return ReadImageToCVMat(filename, height, width, true);
}

cv::Mat ReadImageToCVMat(const string& filename,
    const bool is_color) {
  return ReadImageToCVMat(filename, 0, 0, is_color);
}

cv::Mat ReadImageToCVMat(const string& filename) {
  return ReadImageToCVMat(filename, 0, 0, true);
}
// Do the file extension and encoding match?
static bool matchExt(const std::string & fn,
                     std::string en) {
  size_t p = fn.rfind('.');
  std::string ext = p != fn.npos ? fn.substr(p) : fn;
  std::transform(ext.begin(), ext.end(), ext.begin(), ::tolower);
  std::transform(en.begin(), en.end(), en.begin(), ::tolower);
  if ( ext == en )
    return true;
  if ( en == "jpg" && ext == "jpeg" )
    return true;
  return false;
}
bool ReadImageToDatum(const string& filename, const int label,
    const int height, const int width, const bool is_color,
    const std::string & encoding, Datum* datum) {
  cv::Mat cv_img = ReadImageToCVMat(filename, height, width, is_color);
  if (cv_img.data) {
    if (encoding.size()) {
      if ( (cv_img.channels() == 3) == is_color && !height && !width &&
          matchExt(filename, encoding) )
        return ReadFileToDatum(filename, label, datum);
      std::vector<uchar> buf;
      cv::imencode("."+encoding, cv_img, buf);
      datum->set_data(std::string(reinterpret_cast<char*>(&buf[0]),
                      buf.size()));
      datum->set_label(label);
      datum->set_encoded(true);
      return true;
    }
    CVMatToDatum(cv_img, datum);
    datum->set_label(label);
    return true;
  } else {
    return false;
  }
}

bool ReadFileToDatum(const string& filename, const int label,
    Datum* datum) {
  std::streampos size;

  fstream file(filename.c_str(), ios::in|ios::binary|ios::ate);
  if (file.is_open()) {
    size = file.tellg();
    std::string buffer(size, ' ');
    file.seekg(0, ios::beg);
    file.read(&buffer[0], size);
    file.close();
    datum->set_data(buffer);
    datum->set_label(label);
    datum->set_encoded(true);
    return true;
  } else {
    return false;
  }
}

cv::Mat DecodeDatumToCVMatNative(const Datum& datum) {
  cv::Mat cv_img;
  CHECK(datum.encoded()) << "Datum not encoded";
  const string& data = datum.data();
  std::vector<char> vec_data(data.c_str(), data.c_str() + data.size());
  cv_img = cv::imdecode(vec_data, -1);
  if (!cv_img.data) {
    LOG(ERROR) << "Could not decode datum ";
  }
  return cv_img;
}
cv::Mat DecodeDatumToCVMat(const Datum& datum, bool is_color) {
  cv::Mat cv_img;
  CHECK(datum.encoded()) << "Datum not encoded";
  const string& data = datum.data();
  std::vector<char> vec_data(data.c_str(), data.c_str() + data.size());
  int cv_read_flag = (is_color ? CV_LOAD_IMAGE_COLOR :
    CV_LOAD_IMAGE_GRAYSCALE);
  cv_img = cv::imdecode(vec_data, cv_read_flag);
  if (!cv_img.data) {
    LOG(ERROR) << "Could not decode datum ";
  }
  return cv_img;
}

// If Datum is encoded will decoded using DecodeDatumToCVMat and CVMatToDatum
// If Datum is not encoded will do nothing
bool DecodeDatumNative(Datum* datum) {
  if (datum->encoded()) {
    cv::Mat cv_img = DecodeDatumToCVMatNative((*datum));
    CVMatToDatum(cv_img, datum);
    return true;
  } else {
    return false;
  }
}
bool DecodeDatum(Datum* datum, bool is_color) {
  if (datum->encoded()) {
    cv::Mat cv_img = DecodeDatumToCVMat((*datum), is_color);
    CVMatToDatum(cv_img, datum);
    return true;
  } else {
    return false;
  }
}

void CVMatToDatum(const cv::Mat& cv_img, Datum* datum) {
  CHECK(cv_img.depth() == CV_8U) << "Image data type must be unsigned byte";
  datum->set_channels(cv_img.channels());
  datum->set_height(cv_img.rows);
  datum->set_width(cv_img.cols);
  datum->clear_data();
  datum->clear_float_data();
  datum->set_encoded(false);
  int datum_channels = datum->channels();
  int datum_height = datum->height();
  int datum_width = datum->width();
  int datum_size = datum_channels * datum_height * datum_width;
  std::string buffer(datum_size, ' ');
  for (int h = 0; h < datum_height; ++h) {
    const uchar* ptr = cv_img.ptr<uchar>(h);
    int img_index = 0;
    for (int w = 0; w < datum_width; ++w) {
      for (int c = 0; c < datum_channels; ++c) {
        int datum_index = (c * datum_height + h) * datum_width + w;
        buffer[datum_index] = static_cast<char>(ptr[img_index++]);
      }
    }
  }
  datum->set_data(buffer);
}

<<<<<<< HEAD
// Verifies format of data stored in HDF5 file and reshapes blob accordingly.
template <typename Dtype>
void hdf5_load_nd_dataset_helper(
    hid_t file_id, const char* dataset_name_, int min_dim, int max_dim,
    Blob<Dtype>* blob) {
  // Verify that the dataset exists.
  CHECK(H5LTfind_dataset(file_id, dataset_name_))
      << "Failed to find HDF5 dataset " << dataset_name_;
  // Verify that the number of dimensions is in the accepted range.
  herr_t status;
  int ndims;
  status = H5LTget_dataset_ndims(file_id, dataset_name_, &ndims);
  CHECK_GE(status, 0) << "Failed to get dataset ndims for " << dataset_name_;
  CHECK_GE(ndims, min_dim);
  CHECK_LE(ndims, max_dim);

  // Verify that the data format is what we expect: float or double.
  std::vector<hsize_t> dims(ndims);
  H5T_class_t class_;
  status = H5LTget_dataset_info(
      file_id, dataset_name_, dims.data(), &class_, NULL);
  CHECK_GE(status, 0) << "Failed to get dataset info for " << dataset_name_;
  CHECK_EQ(class_, H5T_FLOAT) << "Expected float or double data";


  vector<int> blob_dims(dims.size());
  for (int i = 0; i < dims.size(); ++i) {
    blob_dims[i] = dims[i];
  }
  blob->Reshape(blob_dims);
}

template <>
void hdf5_load_nd_dataset<float>(hid_t file_id, const char* dataset_name_,
        int min_dim, int max_dim, Blob<float>* blob) {
  hdf5_load_nd_dataset_helper(file_id, dataset_name_, min_dim, max_dim, blob);
  herr_t status = H5LTread_dataset_float(
    file_id, dataset_name_, blob->mutable_cpu_data());
  CHECK_GE(status, 0) << "Failed to read float dataset " << dataset_name_;
}

template <>
void hdf5_load_nd_dataset<double>(hid_t file_id, const char* dataset_name_,
        int min_dim, int max_dim, Blob<double>* blob) {
  hdf5_load_nd_dataset_helper(file_id, dataset_name_, min_dim, max_dim, blob);
  herr_t status = H5LTread_dataset_double(
    file_id, dataset_name_, blob->mutable_cpu_data());
  CHECK_GE(status, 0) << "Failed to read double dataset " << dataset_name_;
}

template <>
void hdf5_save_nd_dataset<float>(
    const hid_t file_id, const string& dataset_name, const Blob<float>& blob) {
  hsize_t dims[HDF5_NUM_DIMS];
  dims[0] = blob.num();
  dims[1] = blob.channels();
  dims[2] = blob.height();
  dims[3] = blob.width();
  herr_t status = H5LTmake_dataset_float(
      file_id, dataset_name.c_str(), HDF5_NUM_DIMS, dims, blob.cpu_data());
  CHECK_GE(status, 0) << "Failed to make float dataset " << dataset_name;
}

template <>
void hdf5_save_nd_dataset<double>(
    const hid_t file_id, const string& dataset_name, const Blob<double>& blob) {
  hsize_t dims[HDF5_NUM_DIMS];
  dims[0] = blob.num();
  dims[1] = blob.channels();
  dims[2] = blob.height();
  dims[3] = blob.width();
  herr_t status = H5LTmake_dataset_double(
      file_id, dataset_name.c_str(), HDF5_NUM_DIMS, dims, blob.cpu_data());
  CHECK_GE(status, 0) << "Failed to make double dataset " << dataset_name;
}
=======
>>>>>>> d569f13c

}  // namespace caffe<|MERGE_RESOLUTION|>--- conflicted
+++ resolved
@@ -228,83 +228,4 @@
   datum->set_data(buffer);
 }
 
-<<<<<<< HEAD
-// Verifies format of data stored in HDF5 file and reshapes blob accordingly.
-template <typename Dtype>
-void hdf5_load_nd_dataset_helper(
-    hid_t file_id, const char* dataset_name_, int min_dim, int max_dim,
-    Blob<Dtype>* blob) {
-  // Verify that the dataset exists.
-  CHECK(H5LTfind_dataset(file_id, dataset_name_))
-      << "Failed to find HDF5 dataset " << dataset_name_;
-  // Verify that the number of dimensions is in the accepted range.
-  herr_t status;
-  int ndims;
-  status = H5LTget_dataset_ndims(file_id, dataset_name_, &ndims);
-  CHECK_GE(status, 0) << "Failed to get dataset ndims for " << dataset_name_;
-  CHECK_GE(ndims, min_dim);
-  CHECK_LE(ndims, max_dim);
-
-  // Verify that the data format is what we expect: float or double.
-  std::vector<hsize_t> dims(ndims);
-  H5T_class_t class_;
-  status = H5LTget_dataset_info(
-      file_id, dataset_name_, dims.data(), &class_, NULL);
-  CHECK_GE(status, 0) << "Failed to get dataset info for " << dataset_name_;
-  CHECK_EQ(class_, H5T_FLOAT) << "Expected float or double data";
-
-
-  vector<int> blob_dims(dims.size());
-  for (int i = 0; i < dims.size(); ++i) {
-    blob_dims[i] = dims[i];
-  }
-  blob->Reshape(blob_dims);
-}
-
-template <>
-void hdf5_load_nd_dataset<float>(hid_t file_id, const char* dataset_name_,
-        int min_dim, int max_dim, Blob<float>* blob) {
-  hdf5_load_nd_dataset_helper(file_id, dataset_name_, min_dim, max_dim, blob);
-  herr_t status = H5LTread_dataset_float(
-    file_id, dataset_name_, blob->mutable_cpu_data());
-  CHECK_GE(status, 0) << "Failed to read float dataset " << dataset_name_;
-}
-
-template <>
-void hdf5_load_nd_dataset<double>(hid_t file_id, const char* dataset_name_,
-        int min_dim, int max_dim, Blob<double>* blob) {
-  hdf5_load_nd_dataset_helper(file_id, dataset_name_, min_dim, max_dim, blob);
-  herr_t status = H5LTread_dataset_double(
-    file_id, dataset_name_, blob->mutable_cpu_data());
-  CHECK_GE(status, 0) << "Failed to read double dataset " << dataset_name_;
-}
-
-template <>
-void hdf5_save_nd_dataset<float>(
-    const hid_t file_id, const string& dataset_name, const Blob<float>& blob) {
-  hsize_t dims[HDF5_NUM_DIMS];
-  dims[0] = blob.num();
-  dims[1] = blob.channels();
-  dims[2] = blob.height();
-  dims[3] = blob.width();
-  herr_t status = H5LTmake_dataset_float(
-      file_id, dataset_name.c_str(), HDF5_NUM_DIMS, dims, blob.cpu_data());
-  CHECK_GE(status, 0) << "Failed to make float dataset " << dataset_name;
-}
-
-template <>
-void hdf5_save_nd_dataset<double>(
-    const hid_t file_id, const string& dataset_name, const Blob<double>& blob) {
-  hsize_t dims[HDF5_NUM_DIMS];
-  dims[0] = blob.num();
-  dims[1] = blob.channels();
-  dims[2] = blob.height();
-  dims[3] = blob.width();
-  herr_t status = H5LTmake_dataset_double(
-      file_id, dataset_name.c_str(), HDF5_NUM_DIMS, dims, blob.cpu_data());
-  CHECK_GE(status, 0) << "Failed to make double dataset " << dataset_name;
-}
-=======
->>>>>>> d569f13c
-
 }  // namespace caffe