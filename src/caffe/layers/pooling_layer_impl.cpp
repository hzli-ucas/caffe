#include <algorithm>
#include <cfloat>

#include "caffe/layers/pooling_layer.hpp"

namespace caffe {
using std::min;
using std::max;

template <typename Dtype>
PoolingCodeGeneratorForward<Dtype>::PoolingCodeGeneratorForward() {
  Callback = NULL;
}

template <typename Dtype>
PoolingCodeGeneratorForward<Dtype>::~PoolingCodeGeneratorForward() {}

template <typename Dtype>
<<<<<<< HEAD
typename PoolingCodeGeneratorForward<Dtype>::Callback_t PoolingCodeGeneratorForward<Dtype>::Get_callback(
=======
typename PoolingCodeGeneratorForward<Dtype>::Callback_t*
    PoolingCodeGeneratorForward<Dtype>::Get_callback(
>>>>>>> 2b8b357e
  PoolingLayer<Dtype>* layer,
  Blob<Dtype>* top,
  bool use_top_mask) {
  // Wrapper for lazy initialization.
  // Also check if top shape din't change.
  // TODO: do we need to check all blobs' shapes?
  // In future we may add cache for all already found options.
  // Currently there is only one code for last used shape.
<<<<<<< HEAD
  if(Callback == NULL ||
     top->shape() != Layer_output_shape_signature ||
     Use_top_mask != use_top_mask ||
     Method != layer->layer_param_.pooling_param().pool())
  {
=======
  if (Callback == NULL ||
      top->shape() != Layer_output_shape_signature ||
      Use_top_mask != use_top_mask ||
      Method != layer->layer_param_.pooling_param().pool()) {
>>>>>>> 2b8b357e
    Method = layer->layer_param_.pooling_param().pool();
    Use_top_mask = use_top_mask;
    Layer_output_shape_signature = top->shape();
    Create_callback(layer);
  }
  return Callback;
}

// Implementation of CodeGenerator classes for Pooling.
template <typename Dtype>
void PoolingCodeGeneratorForward<Dtype>::Naive(
  const Dtype* bottom_data,
  Dtype* top_data,
  int top_count,
  int batch_start,
  int batch_end,
  void* mask_ptr,
  PoolingLayer<Dtype>* layer,
  bool use_top_mask) {
  int* mask = NULL;  // suppress warnings about uninitalized variables
  Dtype* top_mask = static_cast<Dtype*>(mask_ptr);

  int pooled_fm_size = layer->pooled_height_ * layer->pooled_width_;
  int fm_size = layer->height_ * layer->width_;

  // Different pooling methods. We explicitly do the switch outside the for
  // loop to save time, although this results in more code.
  switch (layer->layer_param_.pooling_param().pool()) {
  case PoolingParameter_PoolMethod_MAX:
    // Initialize
    if (!use_top_mask) {
      mask = static_cast<int*>(mask_ptr);
    }

    bottom_data += fm_size*layer->channels_*batch_start;
    top_data += pooled_fm_size*layer->channels_*batch_start;
    if (use_top_mask) {
      top_mask += pooled_fm_size*layer->channels_*batch_start;
    } else {
      mask += pooled_fm_size*layer->channels_*batch_start;
    }

    // The main loop
    for (int n = batch_start; n < batch_end; ++n) {
      for (int c = 0; c < layer->channels_; ++c) {
        for (int ph = 0; ph < layer->pooled_height_; ++ph) {
          for (int pw = 0; pw < layer->pooled_width_; ++pw) {
            int hstart = ph * layer->stride_h_ - layer->pad_h_;
            int wstart = pw * layer->stride_w_ - layer->pad_w_;
            int hend = min(hstart + layer->kernel_h_, layer->height_);
            int wend = min(wstart + layer->kernel_w_, layer->width_);
            hstart = max(hstart, 0);
            wstart = max(wstart, 0);
            const int pool_index = ph * layer->pooled_width_ + pw;
            Dtype acc = -FLT_MAX;
            for (int h = hstart; h < hend; ++h) {
              for (int w = wstart; w < wend; ++w) {
                const int index = h * layer->width_ + w;
                if (bottom_data[index] > acc) {
                  acc = bottom_data[index];
                  if (use_top_mask) {
                    top_mask[pool_index] = static_cast<Dtype>(index);
                  } else {
                    mask[pool_index] = index;
                  }
                }
              }
            }
            top_data[pool_index] = acc;
          }
        }
        // compute offset
        bottom_data += fm_size;
        top_data += pooled_fm_size;
        if (use_top_mask) {
          top_mask += pooled_fm_size;
        } else {
          mask += pooled_fm_size;
        }
      }
    }
    break;
  case PoolingParameter_PoolMethod_AVE:

    bottom_data += fm_size*layer->channels_*batch_start;
    top_data += pooled_fm_size*layer->channels_*batch_start;

    // The main loop
    for (int n = batch_start; n < batch_end; ++n) {
      for (int c = 0; c < layer->channels_; ++c) {
        for (int ph = 0; ph < layer->pooled_height_; ++ph) {
          for (int pw = 0; pw < layer->pooled_width_; ++pw) {
            int hstart = ph * layer->stride_h_ - layer->pad_h_;
            int wstart = pw * layer->stride_w_ - layer->pad_w_;
            int hend =
              min(hstart + layer->kernel_h_, layer->height_ + layer->pad_h_);
            int wend =
              min(wstart + layer->kernel_w_, layer->width_ + layer->pad_w_);
            int pool_size = (hend - hstart) * (wend - wstart);
            hstart = max(hstart, 0);
            wstart = max(wstart, 0);
            hend = min(hend, layer->height_);
            wend = min(wend, layer->width_);
            Dtype acc = 0;
            for (int h = hstart; h < hend; ++h) {
              for (int w = wstart; w < wend; ++w) {
                acc += bottom_data[h * layer->width_ + w];
              }
            }
            top_data[ph * layer->pooled_width_ + pw] = acc / pool_size;
          }
        }
        // compute offset
        bottom_data += fm_size;
        top_data += pooled_fm_size;
      }
    }
    break;
  case PoolingParameter_PoolMethod_STOCHASTIC:
    NOT_IMPLEMENTED;
    break;
  default:
    LOG(FATAL) << "Unknown pooling method.";
  }
}

// Generic datatypes - use naive versions.
template <typename Dtype>
<<<<<<< HEAD
void PoolingCodeGeneratorForward<Dtype>::Create_callback(PoolingLayer<Dtype>* layer)
{
  Callback = &Naive;
=======
void PoolingCodeGeneratorForward<Dtype>::Create_callback(
  PoolingLayer<Dtype>* layer) {
  Callback = Naive;
>>>>>>> 2b8b357e
}

#if defined __x86_64__ || defined _M_X64
// Here we have specialized versions for supported formats in x64 architectures.
template <>
void PoolingCodeGeneratorForward<float>::Create_callback(
  PoolingLayer<float>* layer) {
  using Xbyak::util::Cpu;
  using Xbyak::Reg64;
  using Xbyak::Reg32;
  using Xbyak::Address;
  Cpu Current_cpu;
  const LayerParameter& param = layer->layer_param();
  if (Current_cpu.has(Cpu::tAVX2) &&
      (param.pooling_param().pool() == PoolingParameter_PoolMethod_AVE ||
       param.pooling_param().pool() == PoolingParameter_PoolMethod_MAX)) {
    // AVX2 optimized version.
    // Runtime constants.
    const int pooled_fm_size = layer->pooled_height_ * layer->pooled_width_;
    const int fm_size = layer->height_ * layer->width_;

    const int pooled_batch_size = pooled_fm_size * layer->channels_;
    const int batch_size = fm_size * layer->channels_;

    const int height_kernel_h_ = layer->height_ - layer->kernel_h_;
    const int width_kernel_w_ = layer->width_ - layer->kernel_w_;

    const int height_kernel_h_pad_h_ = height_kernel_h_ + layer->pad_h_;
    const int width_kernel_w_pad_w_ = width_kernel_w_ + layer->pad_w_;

    int64_t internal_mask_ptr =
<<<<<<< HEAD
      (Use_top_mask || param.pooling_param().pool() == PoolingParameter_PoolMethod_AVE)
        ? 0 : reinterpret_cast<int64_t>(layer->max_idx_.cpu_data());
=======
      (Use_top_mask
        || param.pooling_param().pool() == PoolingParameter_PoolMethod_AVE) ?
          0 : reinterpret_cast<int64_t>(layer->max_idx_.cpu_data());
>>>>>>> 2b8b357e

    bool optimal_version = false;

    if (layer->pad_h_ == 0 &&
        layer->pad_w_ == 0 &&
        (layer->pooled_height_-1) * layer->stride_h_ + layer->kernel_h_
         == layer->height_ &&
        (layer->pooled_width_-1) * layer->stride_w_ + layer->kernel_w_
         == layer->width_)
      optimal_version = true;

    // Register names.
    const Reg64& reg_input_ptr = rsi;
    const Reg64& reg_index_acc = rcx;
    const Reg32& reg_index_acc_l = ecx;
    const Reg64& reg_index_cnt = rdi;

    const Reg64& reg_scratch0 = r8;
    const Reg64& reg_scratch1 = r9;
    const Reg64& reg_scratch2 = r10;
    const Reg64& reg_scratch3 = r11;
    const Reg64& reg_scratch4 = r12;
    const Reg64& reg_scratch5 = r13;
    const Reg64& reg_scratch6 = r14;
    const Reg64& reg_scratch7 = r15;
    const Reg64& reg_scratch8 = rbx;

    const Reg64& reg_arg0 = rdi;
    const Reg64& reg_arg1 = rsi;
    const Reg64& reg_arg2 = rdx;
    const Reg64& reg_arg3 = rcx;
    const Reg64& reg_arg4 = r8;
    const Reg64& reg_arg5 = r9;

    const Reg64& reg_mul_param = rax;
    const Reg64& reg_mul_result_l = rax;

    // Stack variable names residing inside red zone.
    int stack_qwords = 0;
    const Address& stack_bottom_data_ptr = qword[rbp - (++stack_qwords * 8)];
    const Address& stack_top_data_ptr    = qword[rbp - (++stack_qwords * 8)];
    const Address& stack_top_count       = qword[rbp - (++stack_qwords * 8)];
    const Address& stack_batch_start     = qword[rbp - (++stack_qwords * 8)];
    const Address& stack_batch_end       = qword[rbp - (++stack_qwords * 8)];
    const Address& stack_top_mask_ptr    = qword[rbp - (++stack_qwords * 8)];
    const Address& stack_batch_cnt       = qword[rbp - (++stack_qwords * 8)];
    const Address& stack_channel_cnt     = qword[rbp - (++stack_qwords * 8)];
    const Address& stack_out_w_cnt       = qword[rbp - (++stack_qwords * 8)];
    const Address& stack_out_h_cnt       = qword[rbp - (++stack_qwords * 8)];
    const Address& stack_pool_index      = qword[rbp - (++stack_qwords * 8)];
    const Address& stack_top_mask_orig   = qword[rbp - (++stack_qwords * 8)];
    const Address& stack_top_orig        = qword[rbp - (++stack_qwords * 8)];
    const Address& stack_bottom_orig     = qword[rbp - (++stack_qwords * 8)];
    const Address& stack_min_float       = dword[rbp - (++stack_qwords * 8)];
    const Address& stack_wstart0         = qword[rbp - (++stack_qwords * 8)];
    const Address& stack_index0          = qword[rbp - (++stack_qwords * 8)];
    const Address& stack_true_height     = qword[rbp - (++stack_qwords * 8)];
    const Address& stack_true_width      = qword[rbp - (++stack_qwords * 8)];

    // ASSEMBLY STARTS HERE.
    // It seems we are regenerating the code due to output reshape
    if (Callback)
      reset();

    // Prologue.
    push(rbp);
    mov(rbp, rsp);
    sub(rsp, stack_qwords * 8);

    // Save r12-r15 and rbx registers.
    push(r12); push(r13); push(r14); push(r15); push(rbx);

    // Prepare default accumulator. (and bypass memory aliasing warning...)
    float min_float = -FLT_MAX;
    void* min_float_ptr = &min_float;
    uint32_t min_float_cast = *reinterpret_cast<uint32_t*>(min_float_ptr);
    mov(stack_min_float, min_float_cast);
    vbroadcastss(xmm15, stack_min_float);

    // Move register arguments to the stack,
    // we gonna need the registers for other purposes.
    mov(stack_bottom_orig, reg_arg0);
    mov(stack_top_orig,    reg_arg1);
    mov(stack_top_count,   reg_arg2);
    mov(stack_batch_start, reg_arg3);
    mov(stack_batch_end,   reg_arg4);

    if (param.pooling_param().pool() == PoolingParameter_PoolMethod_MAX) {
      if (Use_top_mask) {
        mov(stack_top_mask_orig, reg_arg5);
      } else {
        mov(reg_scratch0, internal_mask_ptr);
        mov(stack_top_mask_orig, reg_scratch0);
      }
    }

    // Further arguments on stack
    // (layer_ptr and use_top_mask) are ingored in this implementation.

    // Iterate through batches.
    mov(reg_scratch0, stack_batch_start);
    mov(stack_batch_cnt, reg_scratch0);
    L("batch_loop_start");
    mov(reg_scratch0, stack_batch_end);
    cmp(stack_batch_cnt, reg_scratch0);
    jae("batch_loop_end", T_NEAR);

      // Iterate through channels.
      mov(stack_channel_cnt, 0);
      L("channel_loop_start");
      cmp(stack_channel_cnt, layer->channels_);
      jae("channel_loop_end", T_NEAR);

        // Compute batch/channel offsets for buffers.
        // input: (batch_size*batch+fm_size*fm)*4 + ptr
        mov(reg_mul_param, batch_size);
        mul(stack_batch_cnt);
        mov(reg_scratch0, reg_mul_result_l);
        mov(reg_mul_param, fm_size);
        mul(stack_channel_cnt);
        add(reg_scratch0, reg_mul_result_l);
        shl(reg_scratch0, 2);
        add(reg_scratch0, stack_bottom_orig);
        mov(stack_bottom_data_ptr, reg_scratch0);

        // output: (pooled_batch_size*batch+pooled_fm_size*fm)*4 + ptr
        // mask same
        mov(reg_mul_param, pooled_batch_size);
        mul(stack_batch_cnt);
        mov(reg_scratch0, reg_mul_result_l);
        mov(reg_mul_param, pooled_fm_size);
        mul(stack_channel_cnt);
        add(reg_scratch0, reg_mul_result_l);
        shl(reg_scratch0, 2);
        mov(reg_scratch1, reg_scratch0);

        add(reg_scratch0, stack_top_orig);
        mov(stack_top_data_ptr, reg_scratch0);

        if (param.pooling_param().pool() == PoolingParameter_PoolMethod_MAX) {
          add(reg_scratch1, stack_top_mask_orig);
          mov(stack_top_mask_ptr, reg_scratch1);
        }

        // Iterate through output height.
        mov(stack_out_h_cnt, 0);
        L("out_h_loop_start");
        cmp(stack_out_h_cnt, layer->pooled_height_);
        jae("out_h_loop_end", T_NEAR);

          if (optimal_version) {
            // index_in = ph * stride_h_ * width_; stored in reg_scratch7
            mov(reg_mul_param, layer->stride_h_ * layer->width_);
            imul(stack_out_h_cnt);
            mov(reg_scratch7, reg_mul_result_l);

            // effective_in = index_in*4 + input_ptr; stored in reg_scratch5
            mov(reg_scratch0, stack_bottom_data_ptr);
            lea(reg_scratch5, ptr[reg_scratch7*4 + reg_scratch0]);

            // index_out = ph * pooled_width_; stored in reg_scratch6
            mov(reg_mul_param, layer->pooled_width_);
            imul(stack_out_h_cnt);
            mov(reg_scratch6, reg_mul_result_l);

            // effective_out = index_out*4 + output_ptr; stored in reg_scratch4
            mov(reg_scratch0, stack_top_data_ptr);
            lea(reg_scratch4, ptr[reg_scratch6*4 + reg_scratch0]);

            if (param.pooling_param().pool()
                == PoolingParameter_PoolMethod_MAX) {
              // effective_mask = index_out*4 + mask_ptr; stored in reg_scratch3
              mov(reg_scratch0, stack_top_mask_ptr);
              lea(reg_scratch3, ptr[reg_scratch6*4 + reg_scratch0]);
            }

            // Iterate through output width.
            mov(reg_scratch8, 0);
            L("out_w_loop_start");
            cmp(reg_scratch8, layer->pooled_width_);
            jae("out_w_loop_end", T_NEAR);

              if (param.pooling_param().pool()
                  == PoolingParameter_PoolMethod_MAX) {
                mov(reg_index_cnt, reg_scratch7);
                movaps(xmm0, xmm15);
                for (int kernel_h = 0;
                         kernel_h < layer->kernel_h_; ++kernel_h) {
                  for (int kernel_w = 0;
                           kernel_w < layer->kernel_w_; ++kernel_w) {
                    ucomiss(xmm0,
                        ptr[reg_scratch5
                            + kernel_w*sizeof(float)
                            + kernel_h*layer->width_*sizeof(float)]);
                    maxss(xmm0,
                        ptr[reg_scratch5
                            + kernel_w*sizeof(float)
                            + kernel_h*layer->width_*sizeof(float)]);
                    cmovb(reg_index_acc, reg_index_cnt);

                    if (kernel_w+1 < layer->kernel_w_)
                      inc(reg_index_cnt);
                  }
                  add(reg_index_cnt, layer->width_ - layer->kernel_w_ + 1);
                }

                if (Use_top_mask) {
                  // Use float mask, convert value to float first.
                  cvtsi2ss(xmm1, reg_index_acc);
                  movss(ptr[reg_scratch3], xmm1);
                } else {
                  // Use 32bit integer mask.
                  mov(dword[reg_scratch3], reg_index_acc_l);
                }
              } else if (param.pooling_param().pool()
                         == PoolingParameter_PoolMethod_AVE) {
                xorps(xmm0, xmm0);
                for (int kernel_h = 0;
                     kernel_h < layer->kernel_h_; ++kernel_h)
                  for (int kernel_w = 0;
                      kernel_w < layer->kernel_w_; ++kernel_w)
                    addss(xmm0,
                      ptr[reg_scratch5
                        + kernel_w*sizeof(float)
                        + kernel_h*layer->width_*sizeof(float)]);

                mov(reg_scratch0, layer->kernel_h_*layer->kernel_w_);
                cvtsi2ss(xmm1, reg_scratch0);
                divss(xmm0, xmm1);
              }

              movss(ptr[reg_scratch4], xmm0);

              add(reg_scratch5, layer->stride_w_*sizeof(float));
              add(reg_scratch4, sizeof(float));

              if (param.pooling_param().pool()
                  == PoolingParameter_PoolMethod_MAX) {
                add(reg_scratch7, layer->stride_w_);
                add(reg_scratch3, sizeof(float));
              }

              inc(reg_scratch8);
              jmp("out_w_loop_start", T_NEAR);
            L("out_w_loop_end");
          } else {
            // hstart = ph * stride_h_ - pad_h_; stored in reg_scratch3
            mov(reg_mul_param, layer->stride_h_);
            imul(stack_out_h_cnt);
            sub(reg_mul_result_l, layer->pad_h_);
            mov(reg_scratch3, reg_mul_result_l);

<<<<<<< HEAD
            if(param.pooling_param().pool() == PoolingParameter_PoolMethod_AVE)
            {
              // true_height = min(hstart, height_ - kernel_h_ + pad_h_) + kernel_h_ - hstart;
=======
            if (param.pooling_param().pool()
                == PoolingParameter_PoolMethod_AVE) {
              // true_height =
              // min(hstart, height_ - kernel_h_ + pad_h_) + kernel_h_ - hstart;
>>>>>>> 2b8b357e
              // required to compute pooling size
              mov(reg_scratch0, reg_scratch3);
              mov(reg_scratch1, height_kernel_h_pad_h_);
              cmp(reg_scratch0, reg_scratch1);
              cmovg(reg_scratch0, reg_scratch1);
              add(reg_scratch0, layer->kernel_h_);
              sub(reg_scratch0, reg_scratch3);
              mov(stack_true_height, reg_scratch0);
            }

            // int hend
            // = min(hstart, height_ - kernel_h_) + kernel_h_;
            // stored in reg_scratch6
            mov(reg_scratch0, reg_scratch3);
            mov(reg_scratch1, height_kernel_h_);
            cmp(reg_scratch0, reg_scratch1);
            cmovg(reg_scratch0, reg_scratch1);
            add(reg_scratch0, layer->kernel_h_);
            mov(reg_scratch6, reg_scratch0);

            // hstart = max(hstart, 0); stored in reg_scratch3
            mov(reg_scratch0, reg_scratch3);
            mov(reg_scratch1, 0);
            cmp(reg_scratch0, reg_scratch1);
            cmovl(reg_scratch0, reg_scratch1);
            mov(reg_scratch3, reg_scratch0);

            // wstart0 = -pad_w_
            mov(stack_wstart0, -layer->pad_w_);

            // pool_index = (ph * pooled_width_)*4;
            mov(reg_mul_param, layer->pooled_width_ * sizeof(float));
            imul(stack_out_h_cnt);
            mov(stack_pool_index, reg_mul_result_l);

            // index0 = hstart * width_;
            mov(reg_mul_param, layer->width_);
            imul(reg_scratch3);
            mov(stack_index0, reg_mul_result_l);

            // Iterate through output width.
            mov(stack_out_w_cnt, 0);
            L("out_w_loop_start");
            cmp(stack_out_w_cnt, layer->pooled_width_);
            jae("out_w_loop_end", T_NEAR);

<<<<<<< HEAD
              // wend = min(wstart0, width_ - kernel_w_) + kernel_w_; stored in reg_scratch7
=======
              // wend = min(wstart0, width_ - kernel_w_) + kernel_w_;
              // stored in reg_scratch7
>>>>>>> 2b8b357e
              mov(reg_scratch7, stack_wstart0);
              mov(reg_scratch1, width_kernel_w_);
              cmp(reg_scratch7, reg_scratch1);
              cmovg(reg_scratch7, reg_scratch1);
              add(reg_scratch7, layer->kernel_w_);

<<<<<<< HEAD
              if(param.pooling_param().pool() == PoolingParameter_PoolMethod_AVE)
              {
                // true_width = min(wstart0, width_ - kernel_w_ + pad_h_) + kernel_w_ - wstart0;
=======
              if (param.pooling_param().pool()
                  == PoolingParameter_PoolMethod_AVE) {
                // true_width =
                //    min(wstart0, width_ - kernel_w_ + pad_h_)
                //    + kernel_w_ - wstart0;
>>>>>>> 2b8b357e
                // required to compute pooling size
                mov(reg_scratch0, stack_wstart0);
                mov(reg_scratch1, width_kernel_w_pad_w_);
                cmp(reg_scratch0, reg_scratch1);
                cmovg(reg_scratch0, reg_scratch1);
                add(reg_scratch0, layer->kernel_w_);
                sub(reg_scratch0, stack_wstart0);
                mov(stack_true_width, reg_scratch0);
              }

              // wstart = max(wstart0, 0); stored in reg_scratch8
              mov(reg_scratch8, stack_wstart0);
              mov(reg_scratch1, 0);
              cmp(reg_scratch8, reg_scratch1);
              cmovl(reg_scratch8, reg_scratch1);

              // wstart0 += stride_w_
              add(stack_wstart0, layer->stride_w_);

              // num_elements_to_do = wend - wstart; stored in reg_scratch7
              sub(reg_scratch7, reg_scratch8);

              // const int index = index0 + wstart; stored in reg_scratch5
              mov(reg_scratch5, stack_index0);
              add(reg_scratch5, reg_scratch8);

              // const int effective_ptr = (index)*4 + input_ptr;
              // stored in reg_scratch4
              lea(reg_scratch4, ptr[reg_scratch5*4]);
              add(reg_scratch4, stack_bottom_data_ptr);

              // Prepare accumulators.
              if (param.pooling_param().pool()
                  == PoolingParameter_PoolMethod_MAX) {
                movaps(xmm0, xmm15);
                mov(reg_index_acc, -1);
              } else if (param.pooling_param().pool()
                         == PoolingParameter_PoolMethod_AVE) {
                xorps(xmm0, xmm0);
              }

              // Iterate through kernel height.
              // We are reusing mulparam reg here (rax)
              // but we won't be MULing inside.
              mov(reg_mul_param, reg_scratch3);
              align(8);
              L("kern_h_loop_start");
              cmp(reg_mul_param, reg_scratch6);
              jae("kern_h_loop_end", T_NEAR);

                mov(reg_input_ptr, reg_scratch4);
                mov(reg_index_cnt, reg_scratch5);
                lea(reg_scratch2, ptr[reg_scratch5 + reg_scratch7]);

                // Iterate through kernel width.
                align(8);
                L("kern_w_loop_start");
                cmp(reg_index_cnt, reg_scratch2);
                jae("kern_w_loop_end", T_NEAR);

                  if (param.pooling_param().pool()
                      == PoolingParameter_PoolMethod_MAX) {
                    movss(xmm1, ptr[reg_input_ptr]);
                    ucomiss(xmm1, xmm0);
                    maxss(xmm0, xmm1);
                    cmova(reg_index_acc, reg_index_cnt);
                  } else if (param.pooling_param().pool()
                           == PoolingParameter_PoolMethod_AVE) {
                    addss(xmm0, ptr[reg_input_ptr]);
                  }

                  add(reg_input_ptr, sizeof(float));

                  inc(reg_index_cnt);
                  jmp("kern_w_loop_start", T_NEAR);
                L("kern_w_loop_end");

                add(reg_scratch4, layer->width_ * sizeof(float));
                add(reg_scratch5, layer->width_);

                inc(reg_mul_param);
                jmp("kern_h_loop_start", T_NEAR);
              L("kern_h_loop_end");

              // Save accumulators.
<<<<<<< HEAD
              if(param.pooling_param().pool() == PoolingParameter_PoolMethod_AVE)
              {
=======
              if (param.pooling_param().pool()
                  == PoolingParameter_PoolMethod_AVE) {
>>>>>>> 2b8b357e
                mov(reg_mul_param, stack_true_height);
                imul(stack_true_width);
                cvtsi2ss(xmm1, reg_mul_result_l);
                divss(xmm0, xmm1);
              }

              mov(reg_scratch0, stack_pool_index);
              mov(reg_scratch1, stack_top_data_ptr);
              movss(ptr[reg_scratch0 + reg_scratch1], xmm0);

              if (param.pooling_param().pool()
                  == PoolingParameter_PoolMethod_MAX) {
                if (Use_top_mask) {
                // Use float mask, convert value to float first.
                  cvtsi2ss(xmm0, reg_index_acc);
                  mov(reg_scratch1, stack_top_mask_ptr);
                  movss(ptr[reg_scratch0 + reg_scratch1], xmm0);
                } else {  // Use 32bit integer mask.
                  mov(reg_scratch1, stack_top_mask_ptr);
                  mov(dword[reg_scratch0 + reg_scratch1], reg_index_acc_l);
                }
              }

              // Update pool_index.
              add(stack_pool_index, sizeof(float));

              inc(stack_out_w_cnt);
              jmp("out_w_loop_start", T_NEAR);
            L("out_w_loop_end");
          }

          inc(stack_out_h_cnt);
          jmp("out_h_loop_start", T_NEAR);
        L("out_h_loop_end");

        inc(stack_channel_cnt);
        jmp("channel_loop_start", T_NEAR);
      L("channel_loop_end");

      inc(stack_batch_cnt);
      jmp("batch_loop_start", T_NEAR);
    L("batch_loop_end");

    // Restore r12-r15 and rbx registers.
    pop(rbx); pop(r15); pop(r14); pop(r13); pop(r12);

    add(rsp, stack_qwords * 8);
    pop(rbp);
    ret();

<<<<<<< HEAD
    Callback = getCode<Callback_t>();
  }
  else
  { // Take naive path.
    Callback = &Naive;
=======
    Callback = getCode<Callback_t*>();
  } else {  // Take naive path.
    Callback = Naive;
>>>>>>> 2b8b357e
  }
}
#endif

template <typename Dtype>
<<<<<<< HEAD
PoolingCodeGeneratorBackward<Dtype>::PoolingCodeGeneratorBackward()
{
=======
PoolingCodeGeneratorBackward<Dtype>::PoolingCodeGeneratorBackward() {
>>>>>>> 2b8b357e
  Callback = NULL;
}

template <typename Dtype>
<<<<<<< HEAD
PoolingCodeGeneratorBackward<Dtype>::~PoolingCodeGeneratorBackward()
{
}

template <typename Dtype>
typename PoolingCodeGeneratorBackward<Dtype>::Callback_t PoolingCodeGeneratorBackward<Dtype>::Get_callback(PoolingLayer<Dtype>* layer, Blob<Dtype>* top)
{
=======
PoolingCodeGeneratorBackward<Dtype>::~PoolingCodeGeneratorBackward() {
}

template <typename Dtype>
typename PoolingCodeGeneratorBackward<Dtype>::Callback_t*
  PoolingCodeGeneratorBackward<Dtype>::Get_callback(
    PoolingLayer<Dtype>* layer, Blob<Dtype>* top) {
>>>>>>> 2b8b357e
  // Wrapper for lazy initialization.
  // Also check if top shape din't change.
  // TODO: do we need to check all blobs' shapes?
  // In future we may add cache for all already found options.
  // Currently there is only one code for last used shape.
  if (Callback == NULL || top->shape() != layer_output_shape_signature) {
    layer_output_shape_signature = top->shape();
    Create_callback(layer);
  }

  return Callback;
}

template <typename Dtype>
void PoolingCodeGeneratorBackward<Dtype>::Naive(
  const Dtype* top_diff,
  Dtype* bottom_diff,
  int batch_start,
  int batch_end,
  bool use_top_mask,
  const void* mask_ptr,
  PoolingLayer<Dtype>* layer) {
  const int* mask = NULL;  // suppress warnings about uninitialized variables
  const Dtype* top_mask = static_cast<const Dtype*>(mask_ptr);

  int pooled_fm_size = layer->pooled_height_ * layer->pooled_width_;
  int fm_size = layer->height_ * layer->width_;

  switch (layer->layer_param_.pooling_param().pool()) {
  case PoolingParameter_PoolMethod_MAX:
    // The main loop
    if (!use_top_mask) {
      mask = static_cast<const int*>(mask_ptr);
    }
    bottom_diff += fm_size*layer->channels_*batch_start;
    top_diff += pooled_fm_size*layer->channels_*batch_start;
    if (use_top_mask) {
      top_mask += pooled_fm_size*layer->channels_*batch_start;
    } else {
      mask += pooled_fm_size*layer->channels_*batch_start;
    }
    for (int n = batch_start; n < batch_end; ++n) {
      if (use_top_mask) {
        for (int c = 0; c < layer->channels_; ++c) {
          int index0 = 0;
          for (int ph = 0; ph < layer->pooled_height_; ++ph) {
            int index = index0;
            index0 += layer->pooled_width_;
            for (int pw = 0; pw < layer->pooled_width_; ++pw) {
              const int bottom_index = top_mask[index];
              bottom_diff[bottom_index] += top_diff[index];
              ++index;
            }
          }
          bottom_diff += fm_size;
          top_diff += pooled_fm_size;
          top_mask += pooled_fm_size;
        }
      } else {
        for (int c = 0; c < layer->channels_; ++c) {
          int index0 = 0;
          for (int ph = 0; ph < layer->pooled_height_; ++ph) {
            int index = index0;
            index0 += layer->pooled_width_;
            for (int pw = 0; pw < layer->pooled_width_; ++pw) {
              const int bottom_index = mask[index];
              bottom_diff[bottom_index] += top_diff[index];
              ++index;
            }
          }
          bottom_diff += fm_size;
          top_diff += pooled_fm_size;
          mask += pooled_fm_size;
        }
      }
    }
    break;
  case PoolingParameter_PoolMethod_AVE:

    bottom_diff += fm_size*layer->channels_*batch_start;
    top_diff += pooled_fm_size*layer->channels_*batch_start;
    // The main loop
    for (int n = batch_start; n < batch_end; ++n) {
      for (int c = 0; c < layer->channels_; ++c) {
        for (int ph = 0; ph < layer->pooled_height_; ++ph) {
          for (int pw = 0; pw < layer->pooled_width_; ++pw) {
            int hstart = ph * layer->stride_h_ - layer->pad_h_;
            int wstart = pw * layer->stride_w_ - layer->pad_w_;
            int hend =
              min(hstart + layer->kernel_h_, layer->height_ + layer->pad_h_);
            int wend =
              min(wstart + layer->kernel_w_, layer->width_ + layer->pad_w_);
            int pool_size = (hend - hstart) * (wend - wstart);
            hstart = max(hstart, 0);
            wstart = max(wstart, 0);
            hend = min(hend, layer->height_);
            wend = min(wend, layer->width_);
            for (int h = hstart; h < hend; ++h) {
              for (int w = wstart; w < wend; ++w) {
                bottom_diff[h * layer->width_ + w] +=
                  top_diff[ph * layer->pooled_width_ + pw] / pool_size;
              }
            }
          }
        }
        // offset
        bottom_diff += fm_size;
        top_diff += pooled_fm_size;
      }
    }
    break;
  case PoolingParameter_PoolMethod_STOCHASTIC:
    NOT_IMPLEMENTED;
    break;
  default:
    LOG(FATAL) << "Unknown pooling method.";
  }
}

template <typename Dtype>
<<<<<<< HEAD
void PoolingCodeGeneratorBackward<Dtype>::Create_callback(PoolingLayer<Dtype>* layer)
{
  Callback = &Naive;
=======
void PoolingCodeGeneratorBackward<Dtype>::Create_callback(
  PoolingLayer<Dtype>* layer) {
  Callback = Naive;
>>>>>>> 2b8b357e
}

#if defined __x86_64__ || defined _M_X64
// Here we have specialized versions for supported formats in x64 architectures.
/*
template <>
void PoolingCodeGeneratorBackward<float>::Create_callback(
  PoolingLayer<float>* layer)
{
  using namespace ::Xbyak;
  util::Cpu Current_cpu;
  if (Current_cpu.has(util::Cpu::tAVX2))
  { // AVX2 optimized version.
    const LayerParameter& param = layer->layer_param();

    // It seems we are regenerating the code due to output reshape.
    if (Callback)
      reset();

    Callback = getCode<Callback_t>();
  }
  else
  { // Take naive path.
    Callback = Naive;
  }
}*/

#endif

INSTANTIATE_CLASS(PoolingCodeGeneratorForward);
INSTANTIATE_CLASS(PoolingCodeGeneratorBackward);

}  // namespace caffe
<|MERGE_RESOLUTION|>--- conflicted
+++ resolved
@@ -16,12 +16,8 @@
 PoolingCodeGeneratorForward<Dtype>::~PoolingCodeGeneratorForward() {}
 
 template <typename Dtype>
-<<<<<<< HEAD
-typename PoolingCodeGeneratorForward<Dtype>::Callback_t PoolingCodeGeneratorForward<Dtype>::Get_callback(
-=======
-typename PoolingCodeGeneratorForward<Dtype>::Callback_t*
+typename PoolingCodeGeneratorForward<Dtype>::Callback_t
     PoolingCodeGeneratorForward<Dtype>::Get_callback(
->>>>>>> 2b8b357e
   PoolingLayer<Dtype>* layer,
   Blob<Dtype>* top,
   bool use_top_mask) {
@@ -30,18 +26,10 @@
   // TODO: do we need to check all blobs' shapes?
   // In future we may add cache for all already found options.
   // Currently there is only one code for last used shape.
-<<<<<<< HEAD
-  if(Callback == NULL ||
-     top->shape() != Layer_output_shape_signature ||
-     Use_top_mask != use_top_mask ||
-     Method != layer->layer_param_.pooling_param().pool())
-  {
-=======
   if (Callback == NULL ||
       top->shape() != Layer_output_shape_signature ||
       Use_top_mask != use_top_mask ||
       Method != layer->layer_param_.pooling_param().pool()) {
->>>>>>> 2b8b357e
     Method = layer->layer_param_.pooling_param().pool();
     Use_top_mask = use_top_mask;
     Layer_output_shape_signature = top->shape();
@@ -170,15 +158,9 @@
 
 // Generic datatypes - use naive versions.
 template <typename Dtype>
-<<<<<<< HEAD
-void PoolingCodeGeneratorForward<Dtype>::Create_callback(PoolingLayer<Dtype>* layer)
-{
-  Callback = &Naive;
-=======
 void PoolingCodeGeneratorForward<Dtype>::Create_callback(
   PoolingLayer<Dtype>* layer) {
-  Callback = Naive;
->>>>>>> 2b8b357e
+  Callback = &Naive;
 }
 
 #if defined __x86_64__ || defined _M_X64
@@ -210,14 +192,9 @@
     const int width_kernel_w_pad_w_ = width_kernel_w_ + layer->pad_w_;
 
     int64_t internal_mask_ptr =
-<<<<<<< HEAD
-      (Use_top_mask || param.pooling_param().pool() == PoolingParameter_PoolMethod_AVE)
-        ? 0 : reinterpret_cast<int64_t>(layer->max_idx_.cpu_data());
-=======
       (Use_top_mask
         || param.pooling_param().pool() == PoolingParameter_PoolMethod_AVE) ?
           0 : reinterpret_cast<int64_t>(layer->max_idx_.cpu_data());
->>>>>>> 2b8b357e
 
     bool optimal_version = false;
 
@@ -470,16 +447,10 @@
             sub(reg_mul_result_l, layer->pad_h_);
             mov(reg_scratch3, reg_mul_result_l);
 
-<<<<<<< HEAD
-            if(param.pooling_param().pool() == PoolingParameter_PoolMethod_AVE)
-            {
-              // true_height = min(hstart, height_ - kernel_h_ + pad_h_) + kernel_h_ - hstart;
-=======
             if (param.pooling_param().pool()
                 == PoolingParameter_PoolMethod_AVE) {
               // true_height =
               // min(hstart, height_ - kernel_h_ + pad_h_) + kernel_h_ - hstart;
->>>>>>> 2b8b357e
               // required to compute pooling size
               mov(reg_scratch0, reg_scratch3);
               mov(reg_scratch1, height_kernel_h_pad_h_);
@@ -526,29 +497,19 @@
             cmp(stack_out_w_cnt, layer->pooled_width_);
             jae("out_w_loop_end", T_NEAR);
 
-<<<<<<< HEAD
-              // wend = min(wstart0, width_ - kernel_w_) + kernel_w_; stored in reg_scratch7
-=======
               // wend = min(wstart0, width_ - kernel_w_) + kernel_w_;
               // stored in reg_scratch7
->>>>>>> 2b8b357e
               mov(reg_scratch7, stack_wstart0);
               mov(reg_scratch1, width_kernel_w_);
               cmp(reg_scratch7, reg_scratch1);
               cmovg(reg_scratch7, reg_scratch1);
               add(reg_scratch7, layer->kernel_w_);
 
-<<<<<<< HEAD
-              if(param.pooling_param().pool() == PoolingParameter_PoolMethod_AVE)
-              {
-                // true_width = min(wstart0, width_ - kernel_w_ + pad_h_) + kernel_w_ - wstart0;
-=======
               if (param.pooling_param().pool()
                   == PoolingParameter_PoolMethod_AVE) {
                 // true_width =
                 //    min(wstart0, width_ - kernel_w_ + pad_h_)
                 //    + kernel_w_ - wstart0;
->>>>>>> 2b8b357e
                 // required to compute pooling size
                 mov(reg_scratch0, stack_wstart0);
                 mov(reg_scratch1, width_kernel_w_pad_w_);
@@ -634,13 +595,8 @@
               L("kern_h_loop_end");
 
               // Save accumulators.
-<<<<<<< HEAD
-              if(param.pooling_param().pool() == PoolingParameter_PoolMethod_AVE)
-              {
-=======
               if (param.pooling_param().pool()
                   == PoolingParameter_PoolMethod_AVE) {
->>>>>>> 2b8b357e
                 mov(reg_mul_param, stack_true_height);
                 imul(stack_true_width);
                 cvtsi2ss(xmm1, reg_mul_result_l);
@@ -691,49 +647,26 @@
     pop(rbp);
     ret();
 
-<<<<<<< HEAD
     Callback = getCode<Callback_t>();
+  } else {  // Take naive path.
+    Callback = &Naive;
   }
-  else
-  { // Take naive path.
-    Callback = &Naive;
-=======
-    Callback = getCode<Callback_t*>();
-  } else {  // Take naive path.
-    Callback = Naive;
->>>>>>> 2b8b357e
-  }
 }
 #endif
 
 template <typename Dtype>
-<<<<<<< HEAD
-PoolingCodeGeneratorBackward<Dtype>::PoolingCodeGeneratorBackward()
-{
-=======
 PoolingCodeGeneratorBackward<Dtype>::PoolingCodeGeneratorBackward() {
->>>>>>> 2b8b357e
   Callback = NULL;
 }
 
 template <typename Dtype>
-<<<<<<< HEAD
-PoolingCodeGeneratorBackward<Dtype>::~PoolingCodeGeneratorBackward()
-{
-}
-
-template <typename Dtype>
-typename PoolingCodeGeneratorBackward<Dtype>::Callback_t PoolingCodeGeneratorBackward<Dtype>::Get_callback(PoolingLayer<Dtype>* layer, Blob<Dtype>* top)
-{
-=======
 PoolingCodeGeneratorBackward<Dtype>::~PoolingCodeGeneratorBackward() {
 }
 
 template <typename Dtype>
-typename PoolingCodeGeneratorBackward<Dtype>::Callback_t*
+typename PoolingCodeGeneratorBackward<Dtype>::Callback_t
   PoolingCodeGeneratorBackward<Dtype>::Get_callback(
     PoolingLayer<Dtype>* layer, Blob<Dtype>* top) {
->>>>>>> 2b8b357e
   // Wrapper for lazy initialization.
   // Also check if top shape din't change.
   // TODO: do we need to check all blobs' shapes?
@@ -854,15 +787,9 @@
 }
 
 template <typename Dtype>
-<<<<<<< HEAD
-void PoolingCodeGeneratorBackward<Dtype>::Create_callback(PoolingLayer<Dtype>* layer)
-{
-  Callback = &Naive;
-=======
 void PoolingCodeGeneratorBackward<Dtype>::Create_callback(
   PoolingLayer<Dtype>* layer) {
-  Callback = Naive;
->>>>>>> 2b8b357e
+  Callback = &Naive;
 }
 
 #if defined __x86_64__ || defined _M_X64
