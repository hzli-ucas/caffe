--- conflicted
+++ resolved
@@ -69,19 +69,8 @@
   } else {
     infogain = bottom[2];
   }
-<<<<<<< HEAD
-  CHECK_EQ(bottom[1]->channels(), 1);
-  CHECK_EQ(bottom[1]->height(), 1);
-  CHECK_EQ(bottom[1]->width(), 1);
-  const int_tp num = bottom[0]->num();
-  const int_tp dim = bottom[0]->count() / num;
-  CHECK_EQ(infogain->num(), 1);
-  CHECK_EQ(infogain->channels(), 1);
-  CHECK_EQ(infogain->height(), dim);
-  CHECK_EQ(infogain->width(), dim);
-=======
   CHECK_EQ(infogain->count(), num_labels_*num_labels_);
-  sum_rows_H_.Reshape(vector<int>(1, num_labels_));
+  sum_rows_H_.Reshape(vector<int_tp>(1, num_labels_));
   if (bottom.size() == 2) {
     // H is provided as a parameter and will not change. sum rows once
     sum_rows_of_H(infogain);
@@ -94,7 +83,7 @@
 
 template <typename Dtype>
 Dtype InfogainLossLayer<Dtype>::get_normalizer(
-    LossParameter_NormalizationMode normalization_mode, int valid_count) {
+    LossParameter_NormalizationMode normalization_mode, int_tp valid_count) {
   Dtype normalizer;
   switch (normalization_mode) {
     case LossParameter_NormalizationMode_FULL:
@@ -120,7 +109,6 @@
   // Some users will have no labels for some examples in order to 'turn off' a
   // particular loss in a multi-task setup. The max prevents NaNs in that case.
   return std::max(Dtype(1.0), normalizer);
->>>>>>> eeebdab1
 }
 
 template <typename Dtype>
@@ -129,9 +117,9 @@
     << "H must be " << num_labels_ << "x" << num_labels_;
   const Dtype* infogain_mat = H->cpu_data();
   Dtype* sum = sum_rows_H_.mutable_cpu_data();
-  for ( int row = 0; row < num_labels_ ; row++ ) {
+  for ( int_tp row = 0; row < num_labels_ ; row++ ) {
     sum[row] = 0;
-    for ( int col = 0; col < num_labels_ ; col++ ) {
+    for ( int_tp col = 0; col < num_labels_ ; col++ ) {
       sum[row] += infogain_mat[row*num_labels_+col];
     }
   }
@@ -150,35 +138,24 @@
   } else {
     infogain_mat = bottom[2]->cpu_data();
   }
-<<<<<<< HEAD
-  int_tp num = bottom[0]->num();
-  int_tp dim = bottom[0]->count() / bottom[0]->num();
+  int_tp count = 0;
   Dtype loss = 0;
-  for (int_tp i = 0; i < num; ++i) {
-    int_tp label = static_cast<int_tp>(bottom_label[i]);
-    for (int_tp j = 0; j < dim; ++j) {
-      Dtype prob = std::max(bottom_data[i * dim + j], Dtype(kLOG_THRESHOLD));
-      loss -= infogain_mat[label * dim + j] * log(prob);
-=======
-  int count = 0;
-  Dtype loss = 0;
-  for (int i = 0; i < outer_num_; ++i) {
-    for (int j = 0; j < inner_num_; j++) {
-      const int label_value =
-        static_cast<int>(bottom_label[i * inner_num_ + j]);
+  for (int_tp i = 0; i < outer_num_; ++i) {
+    for (int_tp j = 0; j < inner_num_; j++) {
+      const int_tp label_value =
+        static_cast<int_tp>(bottom_label[i * inner_num_ + j]);
       if (has_ignore_label_ && label_value == ignore_label_) {
         continue;
       }
       DCHECK_GE(label_value, 0);
       DCHECK_LT(label_value, num_labels_);
-      for (int l = 0; l < num_labels_; l++) {
+      for (int_tp l = 0; l < num_labels_; l++) {
         loss -= infogain_mat[label_value * num_labels_ + l] *
           log(std::max(
                 prob_data[i * inner_num_*num_labels_ + l * inner_num_ + j],
                 Dtype(kLOG_THRESHOLD)));
       }
       ++count;
->>>>>>> eeebdab1
     }
   }
   top[0]->mutable_cpu_data()[0] = loss / get_normalizer(normalization_, count);
@@ -212,37 +189,26 @@
     }
     const Dtype* sum_rows_H = sum_rows_H_.cpu_data();
     Dtype* bottom_diff = bottom[0]->mutable_cpu_diff();
-<<<<<<< HEAD
-    int_tp num = bottom[0]->num();
-    int_tp dim = bottom[0]->count() / bottom[0]->num();
-    const Dtype scale = - top[0]->cpu_diff()[0] / num;
-    for (int_tp i = 0; i < num; ++i) {
-      const int_tp label = static_cast<int_tp>(bottom_label[i]);
-      for (int_tp j = 0; j < dim; ++j) {
-        Dtype prob = std::max(bottom_data[i * dim + j], Dtype(kLOG_THRESHOLD));
-        bottom_diff[i * dim + j] = scale * infogain_mat[label * dim + j] / prob;
-=======
-    const int dim = bottom[0]->count() / outer_num_;
-    int count = 0;
-    for (int i = 0; i < outer_num_; ++i) {
-      for (int j = 0; j < inner_num_; ++j) {
-        const int label_value =
-          static_cast<int>(bottom_label[i * inner_num_ + j]);
+    const int_tp dim = bottom[0]->count() / outer_num_;
+    int_tp count = 0;
+    for (int_tp i = 0; i < outer_num_; ++i) {
+      for (int_tp j = 0; j < inner_num_; ++j) {
+        const int_tp label_value =
+          static_cast<int_tp>(bottom_label[i * inner_num_ + j]);
         DCHECK_GE(label_value, 0);
         DCHECK_LT(label_value, num_labels_);
         if (has_ignore_label_ && label_value == ignore_label_) {
-          for (int l = 0; l < num_labels_; ++l) {
+          for (int_tp l = 0; l < num_labels_; ++l) {
             bottom_diff[i * dim + l * inner_num_ + j] = 0;
           }
         } else {
-          for (int l = 0; l < num_labels_; ++l) {
+          for (int_tp l = 0; l < num_labels_; ++l) {
             bottom_diff[i * dim + l * inner_num_ + j] =
                prob_data[i*dim + l*inner_num_ + j]*sum_rows_H[label_value]
                - infogain_mat[label_value * num_labels_ + l];
           }
           ++count;
         }
->>>>>>> eeebdab1
       }
     }
     // Scale gradient
