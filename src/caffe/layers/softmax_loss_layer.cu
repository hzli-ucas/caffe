#include <algorithm>
#include <cfloat>
#include <vector>

#include "caffe/layers/softmax_loss_layer.hpp"
#include "caffe/util/math_functions.hpp"

namespace caffe {

template<typename Dtype, typename MItype, typename MOtype>
void SoftmaxWithLossLayer<Dtype, MItype, MOtype>::GenerateProgram() {
  this->device_program_ = this->device_->CreateProgram();
  stringstream ss;

  ss << this->device_program_->setup();
  ss << this->device_program_->template define_type<Dtype>("Dtype");
  ss << this->device_program_->template define_type<MItype>("MItype");
  ss << this->device_program_->template define_type<MOtype>("MOtype");

  KernelArgs fw_args;
  fw_args.push_back(this->device_program_->template create_kernel_arg<uint_tp>(
                    "nthreads", KERNEL_ARG_CONST));
  fw_args.push_back(this->device_program_->template create_kernel_arg<Dtype>(
                    "prob_data", KERNEL_ARG_CONST | KERNEL_ARG_GLOBAL_MEM));
  fw_args.push_back(this->device_program_->template create_kernel_arg<Dtype>(
                    "label", KERNEL_ARG_CONST | KERNEL_ARG_GLOBAL_MEM));
  fw_args.push_back(this->device_program_->template create_kernel_arg<Dtype>(
                    "loss", KERNEL_ARG_GLOBAL_MEM));
  fw_args.push_back(this->device_program_->template create_kernel_arg<int_tp>(
                    "num", KERNEL_ARG_CONST));
  fw_args.push_back(this->device_program_->template create_kernel_arg<int_tp>(
                    "dim", KERNEL_ARG_CONST));
  fw_args.push_back(this->device_program_->template create_kernel_arg<int_tp>(
                    "spatial_dim", KERNEL_ARG_CONST));
  fw_args.push_back(this->device_program_->template create_kernel_arg<bool>(
                    "has_ignore_label", KERNEL_ARG_CONST));
  fw_args.push_back(this->device_program_->template create_kernel_arg<int_tp>(
                    "ignore_label", KERNEL_ARG_CONST));
  fw_args.push_back(this->device_program_->template create_kernel_arg<Dtype>(
                    "counts", KERNEL_ARG_GLOBAL_MEM));
  ss << this->device_program_->function("SoftmaxLossForwardGPU", fw_args);
  ss << this->device_program_->kernel_loop("uint_tp", "index", "nthreads");
  ss << "const int_tp n = index / spatial_dim;" << std::endl;
  ss << "const int_tp s = index % spatial_dim;" << std::endl;
  ss << "const int_tp label_value = (int_tpc)(label[n * spatial_dim + s]);"
     << std::endl;
  ss << "if (has_ignore_label && label_value == ignore_label) {" << std::endl;
  ss << "loss[index] = 0;" << std::endl;
  ss << "counts[index] = 0;" << std::endl;
  ss << "} else {" << std::endl;
  ss << "loss[index] = -log("
     << "max(prob_data[n * dim + label_value * spatial_dim + s], "
     << "(Dtype)FLT_MIN));" << std::endl;
  ss << "counts[index] = 1;" << std::endl;
  ss << "}" << std::endl;
  ss << "}" << std::endl;
  ss << "}" << std::endl;

  KernelArgs bw_args;
  bw_args.push_back(this->device_program_->template create_kernel_arg<uint_tp>(
                    "nthreads", KERNEL_ARG_CONST));
  bw_args.push_back(this->device_program_->template create_kernel_arg<Dtype>(
                    "top", KERNEL_ARG_CONST | KERNEL_ARG_GLOBAL_MEM));
  bw_args.push_back(this->device_program_->template create_kernel_arg<Dtype>(
                    "label", KERNEL_ARG_CONST | KERNEL_ARG_GLOBAL_MEM));
  bw_args.push_back(this->device_program_->template create_kernel_arg<Dtype>(
                    "bottom_diff", KERNEL_ARG_GLOBAL_MEM));
  bw_args.push_back(this->device_program_->template create_kernel_arg<int_tp>(
                    "num", KERNEL_ARG_CONST));
  bw_args.push_back(this->device_program_->template create_kernel_arg<int_tp>(
                    "dim", KERNEL_ARG_CONST));
  bw_args.push_back(this->device_program_->template create_kernel_arg<int_tp>(
                    "spatial_dim", KERNEL_ARG_CONST));
  bw_args.push_back(this->device_program_->template create_kernel_arg<bool>(
                    "has_ignore_label", KERNEL_ARG_CONST));
  bw_args.push_back(this->device_program_->template create_kernel_arg<int_tp>(
                    "ignore_label", KERNEL_ARG_CONST));
  bw_args.push_back(this->device_program_->template create_kernel_arg<Dtype>(
                    "counts", KERNEL_ARG_GLOBAL_MEM));
  ss << this->device_program_->function("SoftmaxLossBackwardGPU", bw_args);
  ss << "const int_tp channels = dim / spatial_dim;" << std::endl;
  ss << this->device_program_->kernel_loop("uint_tp", "index", "nthreads");
  ss << "const int_tp n = index / spatial_dim;" << std::endl;
  ss << "const int_tp s = index % spatial_dim;" << std::endl;
  ss << "const int_tp label_value = (int_tpc)(label[n * spatial_dim + s]);"
     << std::endl;
  ss << "if (has_ignore_label && label_value == ignore_label) {" << std::endl;
  ss << "for (int_tp c = 0; c < channels; ++c) {" << std::endl;
  ss << "bottom_diff[n * dim + c * spatial_dim + s] = 0;" << std::endl;
  ss << "}" << std::endl;
  ss << "counts[index] = 0;" << std::endl;
  ss << "} else {" << std::endl;
  ss << "bottom_diff[n * dim + label_value * spatial_dim + s] -= 1;"
     << std::endl;
  ss << "counts[index] = 1;" << std::endl;
  ss << "}" << std::endl;
  ss << "}" << std::endl;
  ss << "}" << std::endl;

  this->device_program_->set_source(ss.str());
  this->device_program_->Compile(true, true);
}


template<typename Dtype, typename MItype, typename MOtype>
void SoftmaxWithLossLayer<Dtype, MItype, MOtype>::Forward_gpu(
    const vector<Blob<MItype>*>& bottom,
    const vector<Blob<MOtype>*>& top) {
  softmax_layer_->Forward(softmax_bottom_vec_, softmax_top_vec_);
<<<<<<< HEAD

  vptr<const Dtype> prob_data = prob_.gpu_data();
  vptr<const Dtype> label = bottom[1]->gpu_data();
  const int_tp dim = prob_.count() / outer_num_;
  const int_tp nthreads = outer_num_ * inner_num_;
  // Since this memory is not used for anything until it is overwritten
  // on the backward pass, we use it here to avoid having to allocate new GPU
  // memory to accumulate intermediate results in the kernel.
  vptr<Dtype> loss_data = bottom[0]->mutable_gpu_diff();
=======
  const Dtype* prob_data = prob_.gpu_data();
  const Dtype* label = bottom[1]->gpu_data();
  const int dim = prob_.count() / outer_num_;
  const int nthreads = outer_num_ * inner_num_;
  // Since this memory is not used for anything, we use it here to avoid having
  // to allocate new GPU memory to accumulate intermediate results.
  Dtype* loss_data = bottom[0]->mutable_gpu_diff();
>>>>>>> d9dd8acc
  // Similarly, this memory is never used elsewhere, and thus we can use it
  // to avoid having to allocate additional GPU memory.
  vptr<Dtype> counts = prob_.mutable_gpu_diff();

  shared_ptr<DeviceKernel> kernel =
                      this->device_program_->GetKernel("SoftmaxLossForwardGPU");
  kernel->add_arg(&nthreads);
  kernel->add_arg(&prob_data);
  kernel->add_arg(&label);
  kernel->add_arg(&loss_data);
  kernel->add_arg(&outer_num_);
  kernel->add_arg(&dim);
  kernel->add_arg(&inner_num_);
  kernel->add_arg(&has_ignore_label_);
  kernel->add_arg(&ignore_label_);
  kernel->add_arg(&counts);

  vector<size_t> work_size(1, nthreads);
  vector<size_t> group;
  vector<size_t> local;
  this->device_->get_threads(&work_size, &group, &local, kernel.get(), true);
  kernel->Execute(group, local);

  Dtype loss;
  this->device_->template asum<Dtype>(nthreads, loss_data, &loss);
  Dtype valid_count = -1;
  // Only launch another CUDA kernel if we actually need the count of valid
  // outputs.
  if (normalization_ == LossParameter_NormalizationMode_VALID
      && has_ignore_label_) {
    this->device_->template asum<Dtype>(nthreads, counts, &valid_count);
  }
  top[0]->mutable_cpu_data()[0] = loss
      / get_normalizer(normalization_, valid_count);
  if (top.size() >= 2) {
    top[1]->ShareData(prob_);
  }

  // Clear scratch memory to prevent interfering with backward (see #6202).
  caffe_gpu_set(bottom[0]->count(), Dtype(0), bottom[0]->mutable_gpu_diff());
}

template<typename Dtype, typename MItype, typename MOtype>
void SoftmaxWithLossLayer<Dtype, MItype, MOtype>::Backward_gpu(
    const vector<Blob<MOtype>*>& top, const vector<bool>& propagate_down,
    const vector<Blob<MItype>*>& bottom) {
  if (propagate_down[1]) {
    LOG(FATAL) <<
        this->type() << " Layer cannot backpropagate to label inputs.";
  }
  if (propagate_down[0]) {
    vptr<Dtype> bottom_diff = bottom[0]->mutable_gpu_diff();
    vptr<const Dtype> prob_data = prob_.gpu_data();
    vptr<const Dtype> top_data = top[0]->gpu_data();
    this->device_->template copy<Dtype>(prob_.count(), prob_data, bottom_diff);
    vptr<const Dtype> label = bottom[1]->gpu_data();
    const int_tp dim = prob_.count() / outer_num_;
    const int_tp nthreads = outer_num_ * inner_num_;
    // Since this memory is never used for anything else,
    // we use to to avoid allocating new GPU memory.
    vptr<Dtype> counts = prob_.mutable_gpu_diff();

    shared_ptr<DeviceKernel> kernel =
                     this->device_program_->GetKernel("SoftmaxLossBackwardGPU");
    kernel->add_arg(&nthreads);
    kernel->add_arg(&top_data);
    kernel->add_arg(&label);
    kernel->add_arg(&bottom_diff);
    kernel->add_arg(&outer_num_);
    kernel->add_arg(&dim);
    kernel->add_arg(&inner_num_);
    kernel->add_arg(&has_ignore_label_);
    kernel->add_arg(&ignore_label_);
    kernel->add_arg(&counts);

    vector<size_t> work_size(1, nthreads);
    vector<size_t> group;
    vector<size_t> local;
    this->device_->get_threads(&work_size, &group, &local, kernel.get(), true);
    kernel->Execute(group, local);

    Dtype valid_count = -1;
    if (normalization_ == LossParameter_NormalizationMode_VALID &&
        has_ignore_label_) {
      this->device_->template asum<Dtype>(nthreads, counts, &valid_count);
    }
    const Dtype loss_weight = top[0]->cpu_diff()[0] /
    get_normalizer(normalization_, valid_count);
    this->device_->template scal<Dtype>(prob_.count(), loss_weight,
                                        bottom_diff);
  }
}

INSTANTIATE_CLASS_FUNC_3T_GUARDED(SoftmaxWithLossLayer, GenerateProgram,
                                  (half_fp), (half_fp), (half_fp));
INSTANTIATE_CLASS_FUNC_3T_GUARDED(SoftmaxWithLossLayer, GenerateProgram,
                                  (float), (float), (float));
INSTANTIATE_CLASS_FUNC_3T_GUARDED(SoftmaxWithLossLayer, GenerateProgram,
                                  (double), (double), (double));

INSTANTIATE_CLASS_FUNC_3T_GUARDED(SoftmaxWithLossLayer, Forward_gpu,
                                  (half_fp), (half_fp), (half_fp));
INSTANTIATE_CLASS_FUNC_3T_GUARDED(SoftmaxWithLossLayer, Forward_gpu,
                                  (float), (float), (float));
INSTANTIATE_CLASS_FUNC_3T_GUARDED(SoftmaxWithLossLayer, Forward_gpu,
                                  (double), (double), (double));

INSTANTIATE_CLASS_FUNC_3T_GUARDED(SoftmaxWithLossLayer, Backward_gpu,
                                  (half_fp), (half_fp), (half_fp));
INSTANTIATE_CLASS_FUNC_3T_GUARDED(SoftmaxWithLossLayer, Backward_gpu,
                                  (float), (float), (float));
INSTANTIATE_CLASS_FUNC_3T_GUARDED(SoftmaxWithLossLayer, Backward_gpu,
                                  (double), (double), (double));

}  // namespace caffe<|MERGE_RESOLUTION|>--- conflicted
+++ resolved
@@ -107,25 +107,14 @@
     const vector<Blob<MItype>*>& bottom,
     const vector<Blob<MOtype>*>& top) {
   softmax_layer_->Forward(softmax_bottom_vec_, softmax_top_vec_);
-<<<<<<< HEAD
 
   vptr<const Dtype> prob_data = prob_.gpu_data();
   vptr<const Dtype> label = bottom[1]->gpu_data();
   const int_tp dim = prob_.count() / outer_num_;
   const int_tp nthreads = outer_num_ * inner_num_;
-  // Since this memory is not used for anything until it is overwritten
-  // on the backward pass, we use it here to avoid having to allocate new GPU
-  // memory to accumulate intermediate results in the kernel.
-  vptr<Dtype> loss_data = bottom[0]->mutable_gpu_diff();
-=======
-  const Dtype* prob_data = prob_.gpu_data();
-  const Dtype* label = bottom[1]->gpu_data();
-  const int dim = prob_.count() / outer_num_;
-  const int nthreads = outer_num_ * inner_num_;
   // Since this memory is not used for anything, we use it here to avoid having
   // to allocate new GPU memory to accumulate intermediate results.
-  Dtype* loss_data = bottom[0]->mutable_gpu_diff();
->>>>>>> d9dd8acc
+  vptr<Dtype> loss_data = bottom[0]->mutable_gpu_diff();
   // Similarly, this memory is never used elsewhere, and thus we can use it
   // to avoid having to allocate additional GPU memory.
   vptr<Dtype> counts = prob_.mutable_gpu_diff();
@@ -165,7 +154,8 @@
   }
 
   // Clear scratch memory to prevent interfering with backward (see #6202).
-  caffe_gpu_set(bottom[0]->count(), Dtype(0), bottom[0]->mutable_gpu_diff());
+  this->device_->template set<Dtype>(bottom[0]->count(), Dtype(0),
+                                     bottom[0]->mutable_gpu_diff());
 }
 
 template<typename Dtype, typename MItype, typename MOtype>
