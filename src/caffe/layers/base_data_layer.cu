--- conflicted
+++ resolved
@@ -9,7 +9,6 @@
     const vector<Blob<Dtype>*>& bottom, const vector<Blob<Dtype>*>& top) {
 
   Batch<Dtype>* batch = prefetch_full_.pop("Data layer prefetch queue empty");
-<<<<<<< HEAD
 
   if (this->device_context_->backend() == BACKEND_CUDA) {
 #ifdef USE_CUDA
@@ -17,14 +16,17 @@
     top[0]->ReshapeLike(batch->data_);
     // Copy the data
     caffe_copy(batch->data_.count(), batch->data_.gpu_data(),
-               top[0]->mutable_gpu_data());
+        top[0]->mutable_gpu_data());
     if (this->output_labels_) {
       // Reshape to loaded labels.
       top[1]->ReshapeLike(batch->label_);
       // Copy the labels.
       caffe_copy(batch->label_.count(), batch->label_.gpu_data(),
-                 top[1]->mutable_gpu_data());
+          top[1]->mutable_gpu_data());
     }
+    // Ensure the copy is synchronous wrt the host, so that the next batch isn't
+    // copied in meanwhile.
+    CUDA_CHECK(cudaStreamSynchronize(cudaStreamDefault));
 #endif  // USE_CUDA
   } else {
 #ifdef USE_GREENTEA
@@ -47,23 +49,7 @@
     }
 #endif  // USE_GREENTEA
   }
-=======
-  // Reshape to loaded data.
-  top[0]->ReshapeLike(batch->data_);
-  // Copy the data
-  caffe_copy(batch->data_.count(), batch->data_.gpu_data(),
-      top[0]->mutable_gpu_data());
-  if (this->output_labels_) {
-    // Reshape to loaded labels.
-    top[1]->ReshapeLike(batch->label_);
-    // Copy the labels.
-    caffe_copy(batch->label_.count(), batch->label_.gpu_data(),
-        top[1]->mutable_gpu_data());
-  }
-  // Ensure the copy is synchronous wrt the host, so that the next batch isn't
-  // copied in meanwhile.
-  CUDA_CHECK(cudaStreamSynchronize(cudaStreamDefault));
->>>>>>> 2d55e31f
+
   prefetch_free_.push(batch);
 }
 
