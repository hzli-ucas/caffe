#include <vector>

#include "caffe/layers/sigmoid_cross_entropy_loss_layer.hpp"
#include "caffe/util/math_functions.hpp"

namespace caffe {

template<typename Dtype, typename MItype, typename MOtype>
void SigmoidCrossEntropyLossLayer<Dtype, MItype, MOtype>::GenerateProgram() {
  this->device_program_ = this->device_->CreateProgram();
  stringstream ss;

  ss << this->device_program_->setup();
  ss << this->device_program_->template define_type<Dtype>("Dtype");
  ss << this->device_program_->template define_type<MItype>("MItype");
  ss << this->device_program_->template define_type<MOtype>("MOtype");

  KernelArgs fw_args;
  fw_args.push_back(this->device_program_->template create_kernel_arg<uint_tp>(
                    "count", KERNEL_ARG_CONST));
  fw_args.push_back(this->device_program_->template create_kernel_arg<Dtype>(
                    "input_data", KERNEL_ARG_CONST | KERNEL_ARG_GLOBAL_MEM));
  fw_args.push_back(this->device_program_->template create_kernel_arg<Dtype>(
                    "target", KERNEL_ARG_CONST | KERNEL_ARG_GLOBAL_MEM));
  fw_args.push_back(this->device_program_->template create_kernel_arg<MItype>(
                    "loss", KERNEL_ARG_GLOBAL_MEM));
  fw_args.push_back(this->device_program_->template create_kernel_arg<bool>(
                    "has_ignore_label", KERNEL_ARG_CONST));
  fw_args.push_back(this->device_program_->template create_kernel_arg<int_tp>(
                    "ignore_label", KERNEL_ARG_CONST));
  fw_args.push_back(this->device_program_->template create_kernel_arg<MItype>(
                    "counts", KERNEL_ARG_GLOBAL_MEM));
  ss << this->device_program_->function("SigmoidCrossEntropyLossForwardGPU",
                                        fw_args);
  ss << this->device_program_->kernel_loop("uint_tp", "i", "count");
  ss << "const int_tp target_value = (int_tpc)(target[i]);"
     << std::endl;
  ss << "if (has_ignore_label && target_value == ignore_label) {" << std::endl;
  ss << "loss[i] = (MItype)0;" << std::endl;
  ss << "counts[i] = (MItype)0;" << std::endl;
  ss << "} else {" << std::endl;
  ss << "loss[i] = input_data[i] * (target[i] -"
     << " ((input_data[i] >= (MItype)0) ? (MItype)1 : (MItype)0 )) -"
     << " (MItype)log((MItype)1 +"
     << " (MItype)exp(input_data[i] - (MItype)2 * input_data[i] *"
     << " ((input_data[i] >= (MItype)0) ? (MItype)1 : (MItype)0)));"
     << std::endl;
  ss << "counts[i] = (MItype)1;" << std::endl;
  ss << "}" << std::endl;
  ss << "}" << std::endl;
  ss << "}" << std::endl;

  KernelArgs bw_args;
  bw_args.push_back(this->device_program_->template create_kernel_arg<uint_tp>(
                    "count", KERNEL_ARG_CONST));
  bw_args.push_back(this->device_program_->template create_kernel_arg<int_tp>(
                    "ignore_label", KERNEL_ARG_CONST));
  bw_args.push_back(this->device_program_->template create_kernel_arg<Dtype>(
                    "target", KERNEL_ARG_CONST | KERNEL_ARG_GLOBAL_MEM));
  bw_args.push_back(this->device_program_->template create_kernel_arg<Dtype>(
                    "diff", KERNEL_ARG_GLOBAL_MEM));
  ss << this->device_program_->function("SigmoidCrossEntropyLossIgnoreDiffGPU",
                                        bw_args);
  ss << this->device_program_->kernel_loop("uint_tp", "i", "count");
  ss << "const int_tp target_value = (int_tpc)(target[i]);"
     << std::endl;
  ss << "if (target_value == ignore_label) {" << std::endl;
  ss << "diff[i] = (MItype)0;" << std::endl;
  ss << "}" << std::endl;
  ss << "}" << std::endl;
  ss << "}" << std::endl;

  this->device_program_->set_source(ss.str());
  this->device_program_->Compile(true, true);
}

template<typename Dtype, typename MItype, typename MOtype>
void SigmoidCrossEntropyLossLayer<Dtype, MItype, MOtype>::Forward_gpu(
    const vector<Blob<MItype>*>& bottom,
    const vector<Blob<MOtype>*>& top) {
  // The forward pass computes the sigmoid outputs.
  sigmoid_bottom_vec_[0] = bottom[0];
  sigmoid_layer_->Forward(sigmoid_bottom_vec_, sigmoid_top_vec_);
  // Compute the loss (negative log likelihood)
  const int_tp count = bottom[0]->count();
  const int_tp num = bottom[0]->num();
  // Stable version of loss computation from input data
<<<<<<< HEAD
  vptr<const MItype> input_data = bottom[0]->gpu_data();
  vptr<const MItype> target = bottom[1]->gpu_data();
  // Since this memory is not used for anything until it is overwritten
  // on the backward pass, we use it here to avoid having to allocate new GPU
  // memory to accumulate intermediate results in the kernel.
  vptr<MItype> loss_data = bottom[0]->mutable_gpu_diff();

  MItype loss;
  vptr<MItype> count_data = bottom[1]->mutable_gpu_diff();
  MItype valid_count;

  shared_ptr<DeviceKernel> kernel =
          this->device_program_->GetKernel("SigmoidCrossEntropyLossForwardGPU");
  kernel->add_arg(&count);
  kernel->add_arg(&input_data);
  kernel->add_arg(&target);
  kernel->add_arg(&loss_data);
  kernel->add_arg(&has_ignore_label_);
  kernel->add_arg(&ignore_label_);
  kernel->add_arg(&count_data);

  vector<size_t> work_size(1, count);
  vector<size_t> group;
  vector<size_t> local;
  this->device_->get_threads(&work_size, &group, &local, kernel.get(), true);
  kernel->Execute(group, local);

=======
  const Dtype* input_data = bottom[0]->gpu_data();
  const Dtype* target = bottom[1]->gpu_data();
  // Since this memory is not used for anything, we use it here to avoid having
  // to allocate new GPU memory to accumulate intermediate results.
  Dtype* loss_data = bottom[0]->mutable_gpu_diff();
  Dtype* count_data = bottom[1]->mutable_gpu_diff();
  Dtype valid_count;
  // NOLINT_NEXT_LINE(whitespace/operators)
  SigmoidCrossEntropyLossForwardGPU<Dtype><<<CAFFE_GET_BLOCKS(count),
      CAFFE_CUDA_NUM_THREADS>>>(count, input_data, target, loss_data,
      has_ignore_label_, ignore_label_, count_data);
>>>>>>> d2627e95
  // Only launch another CUDA kernel if we actually need the valid count.
  if (normalization_ == LossParameter_NormalizationMode_VALID &&
      has_ignore_label_) {
    this->device_->template asum<Dtype>(count, count_data, &valid_count);
  } else {
    valid_count = count;
  }
  this->device_->template asum<Dtype>(count, loss_data, &loss);
  normalizer_ = get_normalizer(normalization_, valid_count);
  top[0]->mutable_cpu_data()[0] = loss / normalizer_;

  // Clear scratch memory to prevent interfering with backward (see #6202).
  caffe_gpu_set(bottom[0]->count(), Dtype(0), bottom[0]->mutable_gpu_diff());
  caffe_gpu_set(bottom[1]->count(), Dtype(0), bottom[1]->mutable_gpu_diff());
}

template<typename Dtype, typename MItype, typename MOtype>
void SigmoidCrossEntropyLossLayer<Dtype, MItype, MOtype>::Backward_gpu(
    const vector<Blob<MOtype>*>& top, const vector<bool>& propagate_down,
    const vector<Blob<MItype>*>& bottom) {
  if (propagate_down[1]) {
    LOG(FATAL)<< this->type()
    << " Layer cannot backpropagate to label inputs.";
  }
  if (propagate_down[0]) {
    const int_tp count = bottom[0]->count();
    vptr<const Dtype> sigmoid_output_data = sigmoid_output_->gpu_data();
    vptr<const Dtype> target = bottom[1]->gpu_data();
    vptr<Dtype> bottom_diff = bottom[0]->mutable_gpu_diff();

    // First, compute the diff
    this->device_->template copy<Dtype>(count, sigmoid_output_data,
                                        bottom_diff);
    this->device_->template axpy<Dtype>(count, Dtype(-1), target, bottom_diff);
    // Zero out gradient of ignored targets.
    if (has_ignore_label_) {

      shared_ptr<DeviceKernel> kernel =
       this->device_program_->GetKernel("SigmoidCrossEntropyLossIgnoreDiffGPU");
      kernel->add_arg(&count);
      kernel->add_arg(&ignore_label_);
      kernel->add_arg(&target);
      kernel->add_arg(&bottom_diff);

      vector<size_t> work_size(1, count);
      vector<size_t> group;
      vector<size_t> local;
      this->device_->get_threads(&work_size, &group, &local, kernel.get(),
                                 true);
      kernel->Execute(group, local);
    }
    // Scale down gradient
    Dtype loss_weight = top[0]->cpu_diff()[0] / normalizer_;
    this->device_->template scal<Dtype>(count, loss_weight, bottom_diff);
  }
}

INSTANTIATE_CLASS_FUNC_3T_GUARDED(SigmoidCrossEntropyLossLayer, GenerateProgram,
                                  (half_fp), (half_fp), (half_fp));
INSTANTIATE_CLASS_FUNC_3T_GUARDED(SigmoidCrossEntropyLossLayer, GenerateProgram,
                                  (float), (float), (float));
INSTANTIATE_CLASS_FUNC_3T_GUARDED(SigmoidCrossEntropyLossLayer, GenerateProgram,
                                  (double), (double), (double));

INSTANTIATE_CLASS_FUNC_3T_GUARDED(SigmoidCrossEntropyLossLayer, Forward_gpu,
                                  (half_fp), (half_fp), (half_fp));
INSTANTIATE_CLASS_FUNC_3T_GUARDED(SigmoidCrossEntropyLossLayer, Forward_gpu,
                                  (float), (float), (float));
INSTANTIATE_CLASS_FUNC_3T_GUARDED(SigmoidCrossEntropyLossLayer, Forward_gpu,
                                  (double), (double), (double));

INSTANTIATE_CLASS_FUNC_3T_GUARDED(SigmoidCrossEntropyLossLayer, Backward_gpu,
                                  (half_fp), (half_fp), (half_fp));
INSTANTIATE_CLASS_FUNC_3T_GUARDED(SigmoidCrossEntropyLossLayer, Backward_gpu,
                                  (float), (float), (float));
INSTANTIATE_CLASS_FUNC_3T_GUARDED(SigmoidCrossEntropyLossLayer, Backward_gpu,
                                  (double), (double), (double));

}  // namespace caffe<|MERGE_RESOLUTION|>--- conflicted
+++ resolved
@@ -85,12 +85,10 @@
   const int_tp count = bottom[0]->count();
   const int_tp num = bottom[0]->num();
   // Stable version of loss computation from input data
-<<<<<<< HEAD
   vptr<const MItype> input_data = bottom[0]->gpu_data();
   vptr<const MItype> target = bottom[1]->gpu_data();
-  // Since this memory is not used for anything until it is overwritten
-  // on the backward pass, we use it here to avoid having to allocate new GPU
-  // memory to accumulate intermediate results in the kernel.
+  // Since this memory is not used for anything, we use it here to avoid having
+  // to allocate new GPU memory to accumulate intermediate results.
   vptr<MItype> loss_data = bottom[0]->mutable_gpu_diff();
 
   MItype loss;
@@ -113,19 +111,6 @@
   this->device_->get_threads(&work_size, &group, &local, kernel.get(), true);
   kernel->Execute(group, local);
 
-=======
-  const Dtype* input_data = bottom[0]->gpu_data();
-  const Dtype* target = bottom[1]->gpu_data();
-  // Since this memory is not used for anything, we use it here to avoid having
-  // to allocate new GPU memory to accumulate intermediate results.
-  Dtype* loss_data = bottom[0]->mutable_gpu_diff();
-  Dtype* count_data = bottom[1]->mutable_gpu_diff();
-  Dtype valid_count;
-  // NOLINT_NEXT_LINE(whitespace/operators)
-  SigmoidCrossEntropyLossForwardGPU<Dtype><<<CAFFE_GET_BLOCKS(count),
-      CAFFE_CUDA_NUM_THREADS>>>(count, input_data, target, loss_data,
-      has_ignore_label_, ignore_label_, count_data);
->>>>>>> d2627e95
   // Only launch another CUDA kernel if we actually need the valid count.
   if (normalization_ == LossParameter_NormalizationMode_VALID &&
       has_ignore_label_) {
@@ -138,8 +123,10 @@
   top[0]->mutable_cpu_data()[0] = loss / normalizer_;
 
   // Clear scratch memory to prevent interfering with backward (see #6202).
-  caffe_gpu_set(bottom[0]->count(), Dtype(0), bottom[0]->mutable_gpu_diff());
-  caffe_gpu_set(bottom[1]->count(), Dtype(0), bottom[1]->mutable_gpu_diff());
+  this->device_->template set<Dtype>(bottom[0]->count(),
+                                     Dtype(0), bottom[0]->mutable_gpu_diff());
+  this->device_->template set<Dtype>(bottom[1]->count(), Dtype(0),
+                                     bottom[1]->mutable_gpu_diff());
 }
 
 template<typename Dtype, typename MItype, typename MOtype>
