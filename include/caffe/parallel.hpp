#ifndef CAFFE_PARALLEL_HPP_
#define CAFFE_PARALLEL_HPP_

<<<<<<< HEAD
#ifdef CMAKE_BUILD
  #include "caffe_config.h"
#endif

#include <boost/date_time/posix_time/posix_time.hpp>
=======
#ifdef USE_NCCL
>>>>>>> cdbfed50

#include <boost/thread.hpp>

#include <string>
#include <vector>

#include "caffe/blob.hpp"
#include "caffe/common.hpp"
#include "caffe/internal_thread.hpp"
#include "caffe/layer.hpp"
#include "caffe/proto/caffe.pb.h"
#include "caffe/solver.hpp"
#include "caffe/syncedmem.hpp"
#include "caffe/util/blocking_queue.hpp"
#include "caffe/util/nccl.hpp"

namespace caffe {

// Represents a net parameters. Once a net is created, its parameter buffers can
// be replaced by ones from Params, to allow parallelization. Params ensures
// parameters are allocated in one consecutive array.
template<typename Dtype>
class Params {
 public:
  explicit Params(shared_ptr<Solver<Dtype> > root_solver);
  virtual ~Params() {
  }

  inline uint_tp size() const {
    return size_;
  }
  inline Dtype* data() const {
    return data_;
  }
  inline Dtype* diff() const {
    return diff_;
  }

 protected:
  const uint_tp size_;           // Size of buffers
  Dtype* data_;                 // Network parameters
  Dtype* diff_;                 // Gradient

DISABLE_COPY_AND_ASSIGN(Params);
};

// Params stored in GPU memory.
template<typename Dtype>
class GPUParams : public Params<Dtype> {
 public:
  GPUParams(shared_ptr<Solver<Dtype> > root_solver, int device);
  virtual ~GPUParams();

  void Configure(Solver<Dtype>* solver) const;

 protected:
  using Params<Dtype>::size_;
  using Params<Dtype>::data_;
  using Params<Dtype>::diff_;
};

<<<<<<< HEAD
class DevicePair {
 public:
  DevicePair(device* parent, device* dev)
      : parent_(parent),
        device_(dev) {
  }

  inline device* get_parent() {
    return parent_;
  }

  inline device* get_device() {
    return device_;
  }

  // Group GPUs in pairs, by proximity depending on machine's topology
  static void compute(const vector<device*> devices,
                      vector<DevicePair>* pairs);

 protected:
  device* parent_;
  device* device_;
};

// Synchronous data parallelism using map-reduce between local GPUs.
=======
>>>>>>> cdbfed50
template<typename Dtype>
class NCCL : public GPUParams<Dtype>,
             public Solver<Dtype>::Callback,
             public Net<Dtype>::Callback {
 public:
<<<<<<< HEAD
  explicit P2PSync(shared_ptr<Solver<Dtype> > root_solver,
                   P2PSync<Dtype>* parent, const SolverParameter& param);
  virtual ~P2PSync();

  inline const shared_ptr<Solver<Dtype> >& solver() const {
    return solver_;
  }


  void Run(const vector<device*>& gpus);
  void Prepare(const vector<device*>& gpus,
               vector<shared_ptr<P2PSync<Dtype> > >* syncs);
  inline const int initial_iter() const { return initial_iter_; }
=======
  /**
   * Single process version.
   */
  explicit NCCL(shared_ptr<Solver<Dtype> > solver);
  /**
   * In multi-process settings, first create a NCCL id (new_uid), then
   * pass it to each process to create connected instances.
   */
  NCCL(shared_ptr<Solver<Dtype> > solver, const string& uid);
  ~NCCL();

  boost::barrier* barrier();
  void set_barrier(boost::barrier* value);

  /**
   * In single process settings, create instances without uids and
   * call this to connect them.
   */
  static void InitSingleProcess(vector<NCCL<Dtype>*>* nccls);

  static string new_uid();

  /**
   * Broadcast weights from rank 0 other solvers.
   */
  void Broadcast();

  /**
   * Single process multi-GPU.
   */
  void Run(const vector<int>& gpus, const char* restore);
>>>>>>> cdbfed50

 protected:
  void Init();
  void on_start() {}
  void run(int layer);  // Net callback
  void on_gradients_ready();

  ncclComm_t comm_;
  cudaStream_t stream_;

  shared_ptr<Solver<Dtype> > solver_;
  // Should not be necessary, https://github.com/NVIDIA/nccl/issues/37
  boost::barrier* barrier_;
  using Params<Dtype>::size_;
  using Params<Dtype>::data_;
  using Params<Dtype>::diff_;
};

}  // namespace caffe

#endif  // USE_NCCL
#endif  // header<|MERGE_RESOLUTION|>--- conflicted
+++ resolved
@@ -1,15 +1,14 @@
 #ifndef CAFFE_PARALLEL_HPP_
 #define CAFFE_PARALLEL_HPP_
 
-<<<<<<< HEAD
 #ifdef CMAKE_BUILD
   #include "caffe_config.h"
 #endif
 
 #include <boost/date_time/posix_time/posix_time.hpp>
-=======
+
+#ifdef USE_CUDA
 #ifdef USE_NCCL
->>>>>>> cdbfed50
 
 #include <boost/thread.hpp>
 
@@ -71,54 +70,12 @@
   using Params<Dtype>::diff_;
 };
 
-<<<<<<< HEAD
-class DevicePair {
- public:
-  DevicePair(device* parent, device* dev)
-      : parent_(parent),
-        device_(dev) {
-  }
 
-  inline device* get_parent() {
-    return parent_;
-  }
-
-  inline device* get_device() {
-    return device_;
-  }
-
-  // Group GPUs in pairs, by proximity depending on machine's topology
-  static void compute(const vector<device*> devices,
-                      vector<DevicePair>* pairs);
-
- protected:
-  device* parent_;
-  device* device_;
-};
-
-// Synchronous data parallelism using map-reduce between local GPUs.
-=======
->>>>>>> cdbfed50
 template<typename Dtype>
 class NCCL : public GPUParams<Dtype>,
              public Solver<Dtype>::Callback,
              public Net<Dtype>::Callback {
  public:
-<<<<<<< HEAD
-  explicit P2PSync(shared_ptr<Solver<Dtype> > root_solver,
-                   P2PSync<Dtype>* parent, const SolverParameter& param);
-  virtual ~P2PSync();
-
-  inline const shared_ptr<Solver<Dtype> >& solver() const {
-    return solver_;
-  }
-
-
-  void Run(const vector<device*>& gpus);
-  void Prepare(const vector<device*>& gpus,
-               vector<shared_ptr<P2PSync<Dtype> > >* syncs);
-  inline const int initial_iter() const { return initial_iter_; }
-=======
   /**
    * Single process version.
    */
@@ -150,7 +107,6 @@
    * Single process multi-GPU.
    */
   void Run(const vector<int>& gpus, const char* restore);
->>>>>>> cdbfed50
 
  protected:
   void Init();
@@ -172,4 +128,5 @@
 }  // namespace caffe
 
 #endif  // USE_NCCL
+#endif  // USE_CUDA
 #endif  // header