#ifndef CAFFE_PARALLEL_HPP_
#define CAFFE_PARALLEL_HPP_

#ifdef CMAKE_BUILD
  #include "caffe_config.h"
#endif

#include <boost/date_time/posix_time/posix_time.hpp>

#include <vector>

#include "caffe/blob.hpp"
#include "caffe/common.hpp"
#include "caffe/internal_thread.hpp"
#include "caffe/layer.hpp"
#include "caffe/proto/caffe.pb.h"
#include "caffe/solver.hpp"
#include "caffe/syncedmem.hpp"
#include "caffe/util/blocking_queue.hpp"

namespace caffe {

// Represents a net parameters. Once a net is created, its parameter buffers can
// be replaced by ones from Params, to allow parallelization. Params ensures
// parameters are allocated in one consecutive array.
template<typename Dtype>
class Params {
 public:
  explicit Params(shared_ptr<Solver<Dtype> > root_solver);
  virtual ~Params() {
  }

  inline uint_tp size() const {
    return size_;
  }
  inline Dtype* data() const {
    return data_;
  }
  inline Dtype* diff() const {
    return diff_;
  }

 protected:
  const uint_tp size_;           // Size of buffers
  Dtype* data_;                 // Network parameters
  Dtype* diff_;                 // Gradient

DISABLE_COPY_AND_ASSIGN(Params);
};

// Params stored in GPU memory.
template<typename Dtype>
class GPUParams : public Params<Dtype> {
 public:
  GPUParams(shared_ptr<Solver<Dtype> > root_solver, int device);
  virtual ~GPUParams();

  void configure(Solver<Dtype>* solver) const;

 protected:
  using Params<Dtype>::size_;
  using Params<Dtype>::data_;
  using Params<Dtype>::diff_;
};

class DevicePair {
 public:
  DevicePair(device* parent, device* dev)
      : parent_(parent),
        device_(dev) {
  }

  inline device* get_parent() {
    return parent_;
  }

  inline device* get_device() {
    return device_;
  }

  // Group GPUs in pairs, by proximity depending on machine's topology
  static void compute(const vector<device*> devices,
                      vector<DevicePair>* pairs);

 protected:
  device* parent_;
  device* device_;
};

// Synchronous data parallelism using map-reduce between local GPUs.
template<typename Dtype>
class P2PSync : public GPUParams<Dtype>, public Solver<Dtype>::Callback,
    public InternalThread {
 public:
  explicit P2PSync(shared_ptr<Solver<Dtype> > root_solver,
                   P2PSync<Dtype>* parent, const SolverParameter& param);
  virtual ~P2PSync();

  inline const shared_ptr<Solver<Dtype> >& solver() const {
    return solver_;
  }

<<<<<<< HEAD
  void run(const vector<device*>& gpus);
=======
  void Run(const vector<int>& gpus);
  void Prepare(const vector<int>& gpus,
               vector<shared_ptr<P2PSync<Dtype> > >* syncs);
  inline const int initial_iter() const { return initial_iter_; }
>>>>>>> c1126aad

 protected:
  void on_start();
  void on_gradients_ready();

  void InternalThreadEntry();

  P2PSync<Dtype>* parent_;
  vector<P2PSync<Dtype>*> children_;
  BlockingQueue<P2PSync<Dtype>*> queue_;
  const int initial_iter_;
  Dtype* parent_grads_;
  shared_ptr<Solver<Dtype> > solver_;

  using Params<Dtype>::size_;
  using Params<Dtype>::data_;
  using Params<Dtype>::diff_;
};

}  // namespace caffe

#endif<|MERGE_RESOLUTION|>--- conflicted
+++ resolved
@@ -100,14 +100,11 @@
     return solver_;
   }
 
-<<<<<<< HEAD
-  void run(const vector<device*>& gpus);
-=======
-  void Run(const vector<int>& gpus);
-  void Prepare(const vector<int>& gpus,
+
+  void Run(const vector<device*>& gpus);
+  void Prepare(const vector<device*>& gpus,
                vector<shared_ptr<P2PSync<Dtype> > >* syncs);
   inline const int initial_iter() const { return initial_iter_; }
->>>>>>> c1126aad
 
  protected:
   void on_start();
