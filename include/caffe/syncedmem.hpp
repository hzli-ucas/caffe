#ifndef CAFFE_SYNCEDMEM_HPP_
#define CAFFE_SYNCEDMEM_HPP_

#include <cstdlib>

#ifdef USE_MKL
  #include <mkl.h>
#endif

#include "caffe/common.hpp"

namespace caffe {

// If CUDA is available and in GPU mode, host memory will be allocated pinned,
// using cudaMallocHost. It avoids dynamic pinning for transfers (DMA).
// The improvement in performance seems negligible in the single GPU case,
// but might be more significant for parallel training. Most importantly,
// it improved stability for large models on many GPUs.
inline void CaffeMallocHost(void** ptr, size_t size, bool* use_cuda) {
#ifndef CPU_ONLY
  if (Caffe::mode() == Caffe::GPU) {
    CUDA_CHECK(cudaMallocHost(ptr, size));
    *use_cuda = true;
    return;
  }
#endif
<<<<<<< HEAD

#if defined(__ICC) || defined(__INTEL_COMPILER)
  *ptr = _mm_malloc(size, 2*1024*1024);
#else
  *ptr = aligned_alloc(2*1024*1024, size);
=======
#ifdef USE_MKL
  *ptr = mkl_malloc(size ? size : 1, 64);
#else
  *ptr = malloc(size);
>>>>>>> 2b8b357e
#endif
  *use_cuda = false;
  CHECK(*ptr) << "host allocation of size " << size << " failed";
}

inline void CaffeFreeHost(void* ptr, bool use_cuda) {
#ifndef CPU_ONLY
  if (use_cuda) {
    CUDA_CHECK(cudaFreeHost(ptr));
    return;
  }
#endif
<<<<<<< HEAD
#if defined(__ICC) || defined(__INTEL_COMPILER)
  _mm_free(ptr);
=======
#ifdef USE_MKL
  mkl_free(ptr);
>>>>>>> 2b8b357e
#else
  free(ptr);
#endif
}

// Base class
struct PrvMemDescr {
  virtual void convert_from_prv(void* prv_ptr, void* cpu_ptr) = 0;

  // This might help using prv_ptr_ by different accelerators/engines
  enum PrvDescrType {
    PRV_DESCR_MKLDNN
  };
  virtual PrvDescrType get_descr_type() = 0;
};

/**
 * @brief Manages memory allocation and synchronization between the host (CPU)
 *        and device (GPU).
 *
 * TODO(dox): more thorough description.
 */
class SyncedMemory {
 public:
  SyncedMemory()
      : prv_descriptor_(), cpu_ptr_(NULL), gpu_ptr_(NULL), prv_ptr_(NULL), size_(0), head_(UNINITIALIZED),
        own_cpu_data_(false), cpu_malloc_use_cuda_(false), own_gpu_data_(false), own_prv_data_(false),
        gpu_device_(-1) {}
  explicit SyncedMemory(size_t size)
      : prv_descriptor_(), cpu_ptr_(NULL), gpu_ptr_(NULL), prv_ptr_(NULL), size_(size), head_(UNINITIALIZED),
        own_cpu_data_(false), cpu_malloc_use_cuda_(false), own_gpu_data_(false), own_prv_data_(false),
        gpu_device_(-1) {}
  ~SyncedMemory();
  const void* cpu_data();
  void set_cpu_data(void* data);
  const void* gpu_data();
  void set_gpu_data(void* data);
  void* mutable_cpu_data();
  void* mutable_gpu_data();

  void set_prv_data(void* data, bool same_data);
  const void* prv_data();
  void* mutable_prv_data();
  shared_ptr<PrvMemDescr> prv_descriptor_;

  enum SyncedHead { UNINITIALIZED, HEAD_AT_CPU, HEAD_AT_GPU, SYNCED, HEAD_AT_PRV, SYNCED_PRV};
  SyncedHead head() { return head_; }
  size_t size() { return size_; }

#ifndef CPU_ONLY
  void async_gpu_push(const cudaStream_t& stream);
#endif

 private:
  void to_cpu();
  void to_gpu();
  void* cpu_ptr_;
  void* gpu_ptr_;
  void* prv_ptr_;
  size_t size_;
  SyncedHead head_;
  bool own_cpu_data_;
  bool cpu_malloc_use_cuda_;
  bool own_gpu_data_;
  bool own_prv_data_;
  int gpu_device_;
  DISABLE_COPY_AND_ASSIGN(SyncedMemory);
};  // class SyncedMemory

}  // namespace caffe

#endif  // CAFFE_SYNCEDMEM_HPP_<|MERGE_RESOLUTION|>--- conflicted
+++ resolved
@@ -24,18 +24,10 @@
     return;
   }
 #endif
-<<<<<<< HEAD
-
-#if defined(__ICC) || defined(__INTEL_COMPILER)
-  *ptr = _mm_malloc(size, 2*1024*1024);
-#else
-  *ptr = aligned_alloc(2*1024*1024, size);
-=======
 #ifdef USE_MKL
   *ptr = mkl_malloc(size ? size : 1, 64);
 #else
   *ptr = malloc(size);
->>>>>>> 2b8b357e
 #endif
   *use_cuda = false;
   CHECK(*ptr) << "host allocation of size " << size << " failed";
@@ -48,13 +40,8 @@
     return;
   }
 #endif
-<<<<<<< HEAD
-#if defined(__ICC) || defined(__INTEL_COMPILER)
-  _mm_free(ptr);
-=======
 #ifdef USE_MKL
   mkl_free(ptr);
->>>>>>> 2b8b357e
 #else
   free(ptr);
 #endif
